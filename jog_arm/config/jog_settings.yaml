gazebo: false # Whether the robot is started in a Gazebo simulation environment
collision_check: true # Check collisions?
command_in_type: "unitless" # "unitless"> in the range [-1:1], as if from joystick. "speed_units"> cmds are in m/s and rad/s
scale: # Only used if command_in_type=="unitless"
  linear:  0.003  # Max linear velocity. Meters per publish_period. Units is [m/s]
  rotational:  0.006  # Max angular velocity. Rads per publish_period. Units is [rad/s]
  joint: 0.01  # Max joint angular/linear velocity. Rads or Meters per publish period. Units is [rad/s] or [m/s].
cartesian_command_in_topic:  jog_arm_server/delta_jog_cmds # Topic for xyz commands
joint_command_in_topic: jog_arm_server/joint_delta_jog_cmds # Topic for angle commands
command_frame:  base_link  # TF frame that incoming cmds are given in
incoming_command_timeout:  5  # Stop jogging if X seconds elapse without a new cmd
joint_topic:  joint_states
move_group_name:  arm  # Often 'manipulator' or 'arm'
lower_singularity_threshold:  30  # Start decelerating when the condition number hits this (close to singularity)
hard_stop_singularity_threshold: 50 # Stop when the condition number hits this
lower_collision_proximity_threshold: 0.1 # Start decelerating when a collision is this far [m]
hard_stop_collision_proximity_threshold: 0.005 # Stop when a collision is this far [m]
command_out_topic: sia5_controller/command
planning_frame: base_link  # The MoveIt! planning frame. Often 'base_link'
low_pass_filter_coeff: 2.  # Larger --> trust the filtered data more, trust the measurements less.
publish_period: 0.008  # 1/Nominal publish rate [seconds]
publish_delay: 0.005  # delay between calculation and execution start of command
<<<<<<< HEAD
scale:
  linear:  0.0004  # Max linear velocity. Meters per publish_period. Units is [m/s]
  rotational:  0.0008  # Max angular velocity. Rads per publish_period. Units is [rad/s]
  joint: 0.01  # Max joint angular/linear velocity. Rads or Meters per publish period. Units is [rad/s] or [m/s].
=======
>>>>>>> 90bdebc8
# Publish boolean warnings to this topic
warning_topic: jog_arm_server/warning
joint_limit_margin: -0.1 # added as a buffer to joint limits [radians]. If moving quickly, make this larger.
# Can save some bandwidth as most robots only require positions or velocities
publish_joint_positions: true
publish_joint_velocities: true<|MERGE_RESOLUTION|>--- conflicted
+++ resolved
@@ -20,13 +20,6 @@
 low_pass_filter_coeff: 2.  # Larger --> trust the filtered data more, trust the measurements less.
 publish_period: 0.008  # 1/Nominal publish rate [seconds]
 publish_delay: 0.005  # delay between calculation and execution start of command
-<<<<<<< HEAD
-scale:
-  linear:  0.0004  # Max linear velocity. Meters per publish_period. Units is [m/s]
-  rotational:  0.0008  # Max angular velocity. Rads per publish_period. Units is [rad/s]
-  joint: 0.01  # Max joint angular/linear velocity. Rads or Meters per publish period. Units is [rad/s] or [m/s].
-=======
->>>>>>> 90bdebc8
 # Publish boolean warnings to this topic
 warning_topic: jog_arm_server/warning
 joint_limit_margin: -0.1 # added as a buffer to joint limits [radians]. If moving quickly, make this larger.
