gazebo: false # Whether the robot is started in a Gazebo simulation environment
collision_check: true # Check collisions?
command_in_topic:  jog_arm_server/delta_jog_cmds
joint_command_in_topic: jog_arm_server/joint_delta_jog_cmds
command_frame:  base_link  # TF frame that incoming cmds are given in
incoming_command_timeout:  5  # Stop jogging if X seconds elapse without a new cmd
joint_topic:  joint_states
<<<<<<< HEAD
move_group_name:  right_ur5  # Often 'manipulator' or 'arm'
singularity_threshold:  5.5  # Slow down when the condition number hits this (close to singularity)
hard_stop_singularity_threshold: 12 # Stop when the condition number hits this
command_out_topic:  right_ur5_controller/right_ur5_joint_speed
planning_frame:  right_ur5_base_link  # The MoveIt! planning frame. Often 'base_link'
low_pass_filter_coeff:  2  # Larger --> trust the filtered data more, trust the measurements less.
=======
move_group_name:  arm  # Often 'manipulator' or 'arm'
singularity_threshold:  45  # Slow down when the condition number hits this (close to singularity)
hard_stop_singularity_threshold: 50 # Stop when the condition number hits this
command_out_topic:  sia5_controller/command
planning_frame:  base_link  # The MoveIt! planning frame. Often 'base_link'
low_pass_filter_coeff:  2.  # Larger --> trust the filtered data more, trust the measurements less.
>>>>>>> a638d048
publish_period:  0.008  # 1/Nominal publish rate [seconds]
publish_delay: 0.005  # delay between calculation and execution start of command
scale:
  linear:  0.0004  # Max linear velocity. Meters per publish_period. Units is [m/s]
  rotational:  0.0008  # Max angular velocity. Rads per publish_period. Units is [rad/s]
  joint: 0.01  # Max joint angular/linear velocity. Rads or Meters per publish period. Units is [rad/s] or [m/s].
# Publish boolean warnings to this topic
warning_topic:  jog_arm_server/warning
joint_limit_margin: -0.1 # added as a buffer to joint limits [radians]. If moving quickly, make this larger.
# Can save some bandwidth as most robots only require positions or velocities
publish_joint_positions: true
publish_joint_velocities: true<|MERGE_RESOLUTION|>--- conflicted
+++ resolved
@@ -5,21 +5,12 @@
 command_frame:  base_link  # TF frame that incoming cmds are given in
 incoming_command_timeout:  5  # Stop jogging if X seconds elapse without a new cmd
 joint_topic:  joint_states
-<<<<<<< HEAD
-move_group_name:  right_ur5  # Often 'manipulator' or 'arm'
-singularity_threshold:  5.5  # Slow down when the condition number hits this (close to singularity)
-hard_stop_singularity_threshold: 12 # Stop when the condition number hits this
-command_out_topic:  right_ur5_controller/right_ur5_joint_speed
-planning_frame:  right_ur5_base_link  # The MoveIt! planning frame. Often 'base_link'
-low_pass_filter_coeff:  2  # Larger --> trust the filtered data more, trust the measurements less.
-=======
 move_group_name:  arm  # Often 'manipulator' or 'arm'
 singularity_threshold:  45  # Slow down when the condition number hits this (close to singularity)
 hard_stop_singularity_threshold: 50 # Stop when the condition number hits this
 command_out_topic:  sia5_controller/command
 planning_frame:  base_link  # The MoveIt! planning frame. Often 'base_link'
 low_pass_filter_coeff:  2.  # Larger --> trust the filtered data more, trust the measurements less.
->>>>>>> a638d048
 publish_period:  0.008  # 1/Nominal publish rate [seconds]
 publish_delay: 0.005  # delay between calculation and execution start of command
 scale:
