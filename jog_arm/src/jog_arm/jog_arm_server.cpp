///////////////////////////////////////////////////////////////////////////////
//      Title     : jog_arm_server.cpp
//      Project   : jog_arm
//      Created   : 3/9/2017
//      Author    : Brian O'Neil, Andy Zelenak, Blake Anderson
//
// BSD 3-Clause License
//
// Copyright (c) 2018, Los Alamos National Security, LLC
// All rights reserved.
//
// Redistribution and use in source and binary forms, with or without
// modification, are permitted provided that the following conditions are met:
//
// * Redistributions of source code must retain the above copyright notice, this
//   list of conditions and the following disclaimer.
//
// * Redistributions in binary form must reproduce the above copyright notice,
//   this list of conditions and the following disclaimer in the documentation
//   and/or other materials provided with the distribution.
//
// * Neither the name of the copyright holder nor the names of its
//   contributors may be used to endorse or promote products derived from
//   this software without specific prior written permission.
//
// THIS SOFTWARE IS PROVIDED BY THE COPYRIGHT HOLDERS AND CONTRIBUTORS "AS IS"
// AND ANY EXPRESS OR IMPLIED WARRANTIES, INCLUDING, BUT NOT LIMITED TO, THE
// IMPLIED WARRANTIES OF MERCHANTABILITY AND FITNESS FOR A PARTICULAR PURPOSE
// ARE
// DISCLAIMED. IN NO EVENT SHALL THE COPYRIGHT HOLDER OR CONTRIBUTORS BE LIABLE
// FOR ANY DIRECT, INDIRECT, INCIDENTAL, SPECIAL, EXEMPLARY, OR CONSEQUENTIAL
// DAMAGES (INCLUDING, BUT NOT LIMITED TO, PROCUREMENT OF SUBSTITUTE GOODS OR
// SERVICES; LOSS OF USE, DATA, OR PROFITS; OR BUSINESS INTERRUPTION) HOWEVER
// CAUSED AND ON ANY THEORY OF LIABILITY, WHETHER IN CONTRACT, STRICT LIABILITY,
// OR TORT (INCLUDING NEGLIGENCE OR OTHERWISE) ARISING IN ANY WAY OUT OF THE USE
// OF THIS SOFTWARE, EVEN IF ADVISED OF THE POSSIBILITY OF SUCH DAMAGE.
//
///////////////////////////////////////////////////////////////////////////////

// Server node for arm jogging with MoveIt.

#include <jog_arm/jog_arm_server.h>
#include <memory>

// Initialize these static struct to hold ROS parameters
jog_arm::jog_arm_parameters jog_arm::JogROSInterface::ros_parameters_;
jog_arm::jog_arm_shared jog_arm::JogROSInterface::shared_variables_;

/////////////////////////////////////////////////////////////////////////////////
// JogROSInterface handles ROS subscriptions and instantiates the worker threads.
// One worker thread does the jogging calculations.
// Another worker thread does collision checking.
/////////////////////////////////////////////////////////////////////////////////

static const char* const NODE_NAME = "jog_arm_server";
static const int GAZEBO_REDUNTANT_MESSAGE_COUNT = 30;

// MAIN
int main(int argc, char** argv)
{
  ros::init(argc, argv, NODE_NAME);

  jog_arm::JogROSInterface ros_interface;

  return 0;
}

namespace jog_arm
{
// Constructor for the main ROS interface node
JogROSInterface::JogROSInterface()
{
  ros::NodeHandle n;

  // Read ROS parameters, typically from YAML file
  readParameters(n);

  // Crunch the numbers in this thread
  pthread_t joggingThread;
  int rc = pthread_create(&joggingThread, nullptr, jog_arm::JogROSInterface::joggingPipeline, this);
  if (rc)
  {
    ROS_FATAL_NAMED(NODE_NAME, "Creating pipeline thread failed", rc);
    return;
  }

  // Check collisions in this thread
  pthread_t collisionThread;
  rc = pthread_create(&collisionThread, nullptr, jog_arm::JogROSInterface::collisionCheck, this);
  if (rc)
  {
    ROS_FATAL_NAMED(NODE_NAME, "Creating collision check thread failed", rc);
    return;
  }

  // ROS subscriptions. Share the data with the worker threads
  ros::Subscriber cmd_sub = n.subscribe(ros_parameters_.command_in_topic, 1, &JogROSInterface::deltaCmdCB, this);
  ros::Subscriber joints_sub = n.subscribe(ros_parameters_.joint_topic, 1, &JogROSInterface::jointsCB, this);
  ros::Subscriber joint_jog_cmd_sub =
      n.subscribe(ros_parameters_.joint_command_in_topic, 1, &JogROSInterface::deltaJointCmdCB, this);
  ros::topic::waitForMessage<sensor_msgs::JointState>(ros_parameters_.joint_topic);
  ros::topic::waitForMessage<geometry_msgs::TwistStamped>(ros_parameters_.command_in_topic);

  // Publish freshly-calculated joints to the robot
  ros::Publisher joint_trajectory_pub = n.advertise<trajectory_msgs::JointTrajectory>(ros_parameters_.command_out_topic, 1);

  // Wait for jog filters to stabilize
  ros::Duration(10 * ros_parameters_.publish_period).sleep();

  ros::Rate main_rate(1. / ros_parameters_.publish_period);

  while (ros::ok())
  {
    ros::spinOnce();

    pthread_mutex_lock(&shared_variables_.new_traj_mutex);
    pthread_mutex_lock(&shared_variables_.ok_to_publish_mutex);
    trajectory_msgs::JointTrajectory new_traj = shared_variables_.new_traj;
    bool ok_to_publish = shared_variables_.ok_to_publish;
    pthread_mutex_unlock(&shared_variables_.new_traj_mutex);
	  pthread_mutex_unlock(&shared_variables_.ok_to_publish_mutex);

    // Check for stale cmds
    if (ros::Time::now() - shared_variables_.new_traj.header.stamp < ros::Duration(ros_parameters_.incoming_command_timeout))
    {
	    // Publish the most recent trajectory, unless the jogging calculation thread
	    // tells not to
	    if ( ok_to_publish )
	    {
	      new_traj.header.stamp = ros::Time::now();
	      joint_trajectory_pub.publish(new_traj);
	    }
    }
    else
    {
      ROS_WARN_STREAM_THROTTLE_NAMED(2, NODE_NAME, "Stale joint "
                                                   "trajectory msg. Try a larger "
                                                   "'incoming_command_timeout' parameter.");
      ROS_WARN_STREAM_THROTTLE_NAMED(2, NODE_NAME, "Did input from the "
                                                   "controller get interrupted? Are "
                                                   "calculations taking too long?");
    }

    main_rate.sleep();
  }

  (void)pthread_join(joggingThread, nullptr);
  (void)pthread_join(collisionThread, nullptr);
}

// A separate thread for the heavy jogging calculations.
void* JogROSInterface::joggingPipeline(void*)
{
  jog_arm::JogCalcs ja(ros_parameters_, shared_variables_);
  return nullptr;
}

// A separate thread for collision checking.
void* JogROSInterface::collisionCheck(void*)
{
  jog_arm::CollisionCheck cc(ros_parameters_, shared_variables_);
  return nullptr;
}

// Constructor for the class that handles collision checking
CollisionCheck::CollisionCheck(const jog_arm_parameters& parameters, jog_arm_shared& shared_variables)
{
  // If user specified true in yaml file
  if (parameters.collision_check)
  {
    robot_model_loader::RobotModelLoader robot_model_loader("robot_description");
    const robot_model::RobotModelPtr& kinematic_model = robot_model_loader.getModel();
    planning_scene::PlanningScene planning_scene(kinematic_model);
    collision_detection::CollisionRequest collision_request;
    collision_request.group_name = parameters.move_group_name;
    collision_detection::CollisionResult collision_result;
    robot_state::RobotState& current_state = planning_scene.getCurrentStateNonConst();
    moveit::planning_interface::PlanningSceneInterface planning_scene_interface;

    // Wait for initial messages
    ROS_INFO_NAMED(NODE_NAME, "Waiting for first joint msg.");
    ros::topic::waitForMessage<sensor_msgs::JointState>(parameters.joint_topic);
    ROS_INFO_NAMED(NODE_NAME, "Received first joint msg.");

    ROS_INFO_NAMED(NODE_NAME, "Waiting for first command msg.");
    ros::topic::waitForMessage<geometry_msgs::TwistStamped>(parameters.command_in_topic);
    ROS_INFO_NAMED(NODE_NAME, "Received first command msg.");

    ros::Rate collision_rate(100);

    /////////////////////////////////////////////////
    // Spin while checking collisions
    /////////////////////////////////////////////////
    while (ros::ok())
    {
      pthread_mutex_lock(&shared_variables.joints_mutex);
      sensor_msgs::JointState jts = shared_variables.joints;
      pthread_mutex_unlock(&shared_variables.joints_mutex);

      for (std::size_t i = 0; i < jts.position.size(); ++i)
        current_state.setJointPositions(jts.name[i], &jts.position[i]);

      // process collision objects in scene
      std::map<std::string, moveit_msgs::CollisionObject> c_objects_map = planning_scene_interface.getObjects();
      for (auto& kv : c_objects_map)
      {
        planning_scene.processCollisionObjectMsg(kv.second);
      }

      collision_result.clear();
      planning_scene.checkCollision(collision_request, collision_result);

      // If collision, signal the jogging to stop
      pthread_mutex_lock(&shared_variables.imminent_collision_mutex);
      shared_variables.imminent_collision = collision_result.collision;
      pthread_mutex_unlock(&shared_variables.imminent_collision_mutex);

      collision_rate.sleep();
    }
  }
}

// Constructor for the class that handles jogging calculations
JogCalcs::JogCalcs(const jog_arm_parameters& parameters, jog_arm_shared& shared_variables)
  : move_group_(parameters.move_group_name)
{
  parameters_ = parameters;

  // Publish collision status
  warning_pub_ = nh_.advertise<std_msgs::Bool>(parameters_.warning_topic, 1);

<<<<<<< HEAD
  // Publish freshly-calculated joints to the robot
  joint_trajectory_pub_ = nh_.advertise<std_msgs::String>(parameters.command_out_topic, 1);

=======
>>>>>>> a638d048
  // MoveIt Setup
  robot_model_loader::RobotModelLoader model_loader("robot_description");
  const robot_model::RobotModelPtr& kinematic_model = model_loader.getModel();

  kinematic_state_ = std::make_shared<robot_state::RobotState>(kinematic_model);
  kinematic_state_->setToDefaultValues();

  joint_model_group_ = kinematic_model->getJointModelGroup(parameters_.move_group_name);

  std::vector<double> dummy_joint_values;
  kinematic_state_->copyJointGroupPositions(joint_model_group_, dummy_joint_values);

  // Wait for initial messages
  ROS_INFO_NAMED(NODE_NAME, "Waiting for first joint msg.");
  ros::topic::waitForMessage<sensor_msgs::JointState>(parameters_.joint_topic);
  ROS_INFO_NAMED(NODE_NAME, "Received first joint msg.");

  ROS_INFO_NAMED(NODE_NAME, "Waiting for first command msg.");
  ros::topic::waitForMessage<geometry_msgs::TwistStamped>(parameters_.command_in_topic);
  ROS_INFO_NAMED(NODE_NAME, "Received first command msg.");

  resetVelocityFilters();

  jt_state_.name = move_group_.getJointNames();
  jt_state_.position.resize(jt_state_.name.size());
  jt_state_.velocity.resize(jt_state_.name.size());
  jt_state_.effort.resize(jt_state_.name.size());

  // Low-pass filters for the joint positions & velocities
  for (size_t i = 0; i < jt_state_.name.size(); ++i)
  {
    velocity_filters_.emplace_back(parameters_.low_pass_filter_coeff);
    position_filters_.emplace_back(parameters_.low_pass_filter_coeff);
  }

  // Initialize the position filters to initial robot joints
  while (!updateJoints() && ros::ok())
  {
    pthread_mutex_lock(&shared_variables.joints_mutex);
    incoming_jts_ = shared_variables.joints;
    pthread_mutex_unlock(&shared_variables.joints_mutex);
    ros::Duration(0.001).sleep();
  }
  for (std::size_t i = 0; i < jt_state_.name.size(); ++i)
    position_filters_[i].reset(jt_state_.position[i]);

  // Wait for the first jogging cmd.
  // Store it in a class member for further calcs.
  // Then free up the shared variable again.
  geometry_msgs::TwistStamped cartesian_deltas;
  jog_msgs::JogJoint joint_deltas;
  while ((cartesian_deltas.header.stamp == ros::Time(0.)) && (joint_deltas.header.stamp == ros::Time(0.)))
  {
    ros::Duration(0.05).sleep();

    pthread_mutex_lock(&shared_variables.command_deltas_mutex);
    cartesian_deltas = shared_variables.command_deltas;
    pthread_mutex_unlock(&shared_variables.command_deltas_mutex);

    pthread_mutex_lock(&shared_variables.joint_command_deltas_mutex);
    joint_deltas = shared_variables.joint_command_deltas;
    pthread_mutex_unlock(&shared_variables.joint_command_deltas_mutex);
  }

  // Now do jogging calcs
  bool last_was_zero_traj = false;
  std_msgs::String ur_string;
  char ur_char [400];
  while (ros::ok())
  {
    // If user commands are all zero, reset the low-pass filters
    // when commands resume
    pthread_mutex_lock(&shared_variables.zero_trajectory_flag_mutex);
    bool zero_traj_flag = shared_variables.zero_trajectory_flag;
    pthread_mutex_unlock(&shared_variables.zero_trajectory_flag_mutex);

    pthread_mutex_lock(&shared_variables.zero_joint_trajectory_flag_mutex);
    bool zero_joint_traj_flag = shared_variables.zero_joint_trajectory_flag;
    pthread_mutex_unlock(&shared_variables.zero_joint_trajectory_flag_mutex);

    if (zero_traj_flag && zero_joint_traj_flag)
      // Reset low-pass filters
      resetVelocityFilters();

    // Pull data from the shared variables.
    pthread_mutex_lock(&shared_variables.joints_mutex);
    incoming_jts_ = shared_variables.joints;
    pthread_mutex_unlock(&shared_variables.joints_mutex);

    // Initialize the position filters to initial robot joints
    while (!updateJoints() && ros::ok())
    {
      pthread_mutex_lock(&shared_variables.joints_mutex);
      incoming_jts_ = shared_variables.joints;
      pthread_mutex_unlock(&shared_variables.joints_mutex);
      ros::Duration(0.001).sleep();
    }

    if (!zero_traj_flag)
    {
      pthread_mutex_lock(&shared_variables.command_deltas_mutex);
      cartesian_deltas = shared_variables.command_deltas;
      pthread_mutex_unlock(&shared_variables.command_deltas_mutex);

      if (!cartesianJogCalcs(cartesian_deltas, shared_variables))
        continue;
    }
    else if (!zero_joint_traj_flag)
    {
      pthread_mutex_lock(&shared_variables.joint_command_deltas_mutex);
      joint_deltas = shared_variables.joint_command_deltas;
      pthread_mutex_unlock(&shared_variables.joint_command_deltas_mutex);

      if (!jointJogCalcs(joint_deltas, shared_variables))
        continue;
    }

    // Send the newest target joints
    if (!new_traj_.joint_names.empty())
    {
			// If everything normal, share the new traj to be published
      if (!(zero_traj_flag && zero_joint_traj_flag))
      {
<<<<<<< HEAD

        // Convert to a string msg type for UR robots
        sprintf(ur_char, "speedj([%1.5f, %1.5f, %1.5f, %1.5f, %1.5f, %1.5f], %f, %f)\n",
          new_traj_.points.at(0).velocities.at(0),
          new_traj_.points.at(0).velocities.at(1),
          new_traj_.points.at(0).velocities.at(2),
          new_traj_.points.at(0).velocities.at(3),
          new_traj_.points.at(0).velocities.at(4),
          new_traj_.points.at(0).velocities.at(5),
          1.2, // max accel (rad/s^2)
					0.01); // min. time before function returns

        ur_string.data = ur_char;

        // If everything normal
        if (!(zero_traj_flag && zero_joint_traj_flag)) {
          joint_trajectory_pub_.publish(ur_string);
        }
        // Skip the jogging publication if all inputs are 0.
        else if (!last_was_zero_traj) {
          endOfJogCalcs();
          joint_trajectory_pub_.publish(ur_string);
        }
=======
				pthread_mutex_lock(&shared_variables.new_traj_mutex);
				pthread_mutex_lock(&shared_variables.ok_to_publish_mutex);
        shared_variables.new_traj = new_traj_;
        shared_variables.ok_to_publish = true;
				pthread_mutex_unlock(&shared_variables.new_traj_mutex);
				pthread_mutex_unlock(&shared_variables.ok_to_publish_mutex);
>>>>>>> a638d048
      }
      // Skip the jogging publication if all inputs have been 0 for 2 cycles in a row.
      else if (!last_was_zero_traj)
      {
        haltCartesianJogging();

				pthread_mutex_lock(&shared_variables.ok_to_publish_mutex);
				shared_variables.ok_to_publish = false;
				pthread_mutex_unlock(&shared_variables.ok_to_publish_mutex);
      }

      // Store last traj message flag to prevent superfluous warnings
      last_was_zero_traj = zero_traj_flag || zero_joint_traj_flag;
    }

    // Add a small sleep to avoid 100% CPU usage
    ros::Duration(0.005).sleep();
  }
}

// Perform the jogging calculations
bool JogCalcs::cartesianJogCalcs(const geometry_msgs::TwistStamped& cmd, jog_arm_shared& shared_variables)
{
  // Check for nan's in the incoming command
  if (std::isnan(cmd.twist.linear.x) || std::isnan(cmd.twist.linear.y) || std::isnan(cmd.twist.linear.z) ||
      std::isnan(cmd.twist.angular.x) || std::isnan(cmd.twist.angular.y) || std::isnan(cmd.twist.angular.z))
  {
    ROS_WARN_STREAM_NAMED(NODE_NAME, "nan in incoming command. Skipping this datapoint.");
    return 0;
  }

  // Check for |delta|>1 in the incoming command
  if ((fabs(cmd.twist.linear.x) > 1) || (fabs(cmd.twist.linear.y) > 1) || (fabs(cmd.twist.linear.z) > 1) ||
      (fabs(cmd.twist.angular.x) > 1) || (fabs(cmd.twist.angular.y) > 1) || (fabs(cmd.twist.angular.z) > 1))
  {
    ROS_WARN_STREAM_NAMED(NODE_NAME, "Component of incoming command is >1. Skipping this datapoint.");
    return 0;
  }

  // Convert the cmd to the MoveGroup planning frame.
  try
  {
    listener_.waitForTransform(cmd.header.frame_id, parameters_.planning_frame, ros::Time::now(), ros::Duration(0.2));
  }
  catch (const tf::TransformException& ex)
  {
    ROS_ERROR_STREAM_NAMED(NODE_NAME, ros::this_node::getName() << ": " << ex.what());
    return 0;
  }
  // To transform, these vectors need to be stamped. See answers.ros.org
  // Q#199376
  // Transform the linear component of the cmd message
  geometry_msgs::Vector3Stamped lin_vector;
  lin_vector.vector = cmd.twist.linear;
  lin_vector.header.frame_id = cmd.header.frame_id;
  try
  {
    listener_.transformVector(parameters_.planning_frame, lin_vector, lin_vector);
  }
  catch (const tf::TransformException& ex)
  {
    ROS_ERROR_STREAM_NAMED(NODE_NAME, ros::this_node::getName() << ": " << ex.what());
    return 0;
  }

  geometry_msgs::Vector3Stamped rot_vector;
  rot_vector.vector = cmd.twist.angular;
  rot_vector.header.frame_id = cmd.header.frame_id;
  try
  {
    listener_.transformVector(parameters_.planning_frame, rot_vector, rot_vector);
  }
  catch (const tf::TransformException& ex)
  {
    ROS_ERROR_STREAM_NAMED(NODE_NAME, ros::this_node::getName() << ": " << ex.what());
    return 0;
  }

  // Put these components back into a TwistStamped
  geometry_msgs::TwistStamped twist_cmd;
  twist_cmd.header.stamp = cmd.header.stamp;
  twist_cmd.header.frame_id = parameters_.planning_frame;
  twist_cmd.twist.linear = lin_vector.vector;
  twist_cmd.twist.angular = rot_vector.vector;

  // Apply user-defined scaling
  const Eigen::VectorXd delta_x = scaleCommand(twist_cmd);

  kinematic_state_->setVariableValues(jt_state_);
  orig_jts_ = jt_state_;

  // Convert from cartesian commands to joint commands
  Eigen::MatrixXd old_jacobian = kinematic_state_->getJacobian(joint_model_group_);
  Eigen::VectorXd delta_theta = pseudoInverse(old_jacobian) * delta_x;

  if (!addJointIncrements(jt_state_, delta_theta))
    return 0;

  // Include a velocity estimate for velocity-controlled robots
  Eigen::VectorXd joint_vel(delta_theta / parameters_.publish_period);

  lowPassFilterVelocities(joint_vel);
  lowPassFilterPositions();

  // apply several checks to see if new joint state is valid
  kinematic_state_->setVariableValues(jt_state_);
  Eigen::MatrixXd jacobian = kinematic_state_->getJacobian(joint_model_group_);

  const ros::Time next_time = ros::Time::now() + ros::Duration(parameters_.publish_period);
  new_traj_ = composeOutgoingMessage(jt_state_, next_time);

  if (!checkIfImminentCollision(shared_variables) ||
      !verifyJacobianIsWellConditioned(old_jacobian, delta_theta, jacobian, new_traj_) ||
      !checkIfJointsWithinBounds(new_traj_))
  {
    avoidIssue(new_traj_);
    publishWarning(true);
  }
  else
    publishWarning(false);

  // If using Gazebo simulator, insert redundant points
  if (parameters_.gazebo)
  {
    insertRedundantPointsIntoTrajectory(new_traj_, GAZEBO_REDUNTANT_MESSAGE_COUNT);
  }

  last_jts_ = jt_state_;  // save state for end of jog

  return 1;
}

bool JogCalcs::jointJogCalcs(const jog_msgs::JogJoint& cmd, jog_arm_shared& shared_variables)
{
  // Check for nan's or |delta|>1 in the incoming command
  for (std::size_t i = 0; i < cmd.deltas.size(); ++i)
  {
    if (std::isnan(cmd.deltas[i]) || (fabs(cmd.deltas[i]) > 1))
    {
      ROS_WARN_STREAM_NAMED(NODE_NAME, "nan in incoming command. Skipping this datapoint.");
      return 0;
    }
  }

  // Apply user-defined scaling
  const Eigen::VectorXd delta = scaleJointCommand(cmd);

  kinematic_state_->setVariableValues(jt_state_);
  orig_jts_ = jt_state_;

  if (!addJointIncrements(jt_state_, delta))
    return 0;

  // Include a velocity estimate for velocity-controlled robots
  Eigen::VectorXd joint_vel(delta / parameters_.publish_period);

  lowPassFilterVelocities(joint_vel);
  lowPassFilterPositions();

  // update joint state with new values
  kinematic_state_->setVariableValues(jt_state_);

  const ros::Time next_time = ros::Time::now() + ros::Duration(parameters_.publish_delay);
  new_traj_ = composeOutgoingMessage(jt_state_, next_time);

  // apply several checks if new joint state is valid
  if (!checkIfImminentCollision(shared_variables) || !checkIfJointsWithinBounds(new_traj_))
  {
    avoidIssue(new_traj_);
    publishWarning(true);
  }
  else
  {
    publishWarning(false);
  }

  // done with calculations
  if (parameters_.gazebo)
  {
    insertRedundantPointsIntoTrajectory(new_traj_, GAZEBO_REDUNTANT_MESSAGE_COUNT);
  }

  last_jts_ = jt_state_;  // save state for end of jog
  return 1;
}

void JogCalcs::haltCartesianJogging()
{
  const ros::Time next_time = ros::Time::now() + ros::Duration(parameters_.publish_delay);
  new_traj_ = composeOutgoingMessage(last_jts_, next_time);

  // halt the robot, make sure that controllers are stopped
  if (parameters_.publish_joint_velocities)
  {
    for (std::size_t i = 0; i < last_jts_.velocity.size(); ++i)
      new_traj_.points.at(0).velocities.at(i) = 0.;
  }
  new_traj_.points.at(0).time_from_start = ros::Duration(0);

  // done with calculations
  if (parameters_.gazebo)
  {
    insertRedundantPointsIntoTrajectory(new_traj_, GAZEBO_REDUNTANT_MESSAGE_COUNT);
  }
}

// Spam several redundant points into the trajectory. The first few may be
// skipped if the
// time stamp is in the past when it reaches the client. Needed for gazebo
// simulation.
// Start from 2 because the first point's timestamp is already
// 1*parameters_.publish_period
void JogCalcs::insertRedundantPointsIntoTrajectory(trajectory_msgs::JointTrajectory& trajectory, int count) const
{
  auto point = trajectory.points[0];
  for (int i = 2; i < count; ++i)
  {
    point.time_from_start = ros::Duration(i * parameters_.publish_period);
    trajectory.points.push_back(point);
  }
}

void JogCalcs::lowPassFilterPositions()
{
  for (size_t i = 0; i < jt_state_.name.size(); ++i)
  {
    jt_state_.position[i] = position_filters_[i].filter(jt_state_.position[i]);

    // Check for nan's
    if (std::isnan(jt_state_.position[i]))
    {
      jt_state_.position[i] = orig_jts_.position[i];
      jt_state_.velocity[i] = 0.;
    }
  }
}

void JogCalcs::lowPassFilterVelocities(const Eigen::VectorXd& joint_vel)
{
  for (size_t i = 0; i < jt_state_.name.size(); ++i)
  {
    jt_state_.velocity[i] = velocity_filters_[i].filter(joint_vel[static_cast<long>(i)]);

    // Check for nan's
    if (std::isnan(jt_state_.velocity[static_cast<long>(i)]))
    {
      jt_state_.position[i] = orig_jts_.position[i];
      jt_state_.velocity[i] = 0.;
      ROS_WARN_STREAM_NAMED(NODE_NAME, "nan in velocity filter");
    }
  }
}

trajectory_msgs::JointTrajectory JogCalcs::composeOutgoingMessage(sensor_msgs::JointState& joint_state,
                                                                  const ros::Time& stamp) const
{
  trajectory_msgs::JointTrajectory new_jt_traj;
  new_jt_traj.header.frame_id = parameters_.planning_frame;
  new_jt_traj.header.stamp = stamp;
  new_jt_traj.joint_names = joint_state.name;

  trajectory_msgs::JointTrajectoryPoint point;
  point.time_from_start = ros::Duration(parameters_.publish_period);
  if (parameters_.publish_joint_positions)
    point.positions = joint_state.position;
  if (parameters_.publish_joint_velocities)
    point.velocities = joint_state.velocity;
  new_jt_traj.points.push_back(point);

  return new_jt_traj;
}

bool JogCalcs::checkIfImminentCollision(jog_arm_shared& shared_variables)
{
  pthread_mutex_lock(&shared_variables.imminent_collision_mutex);
  bool collision = shared_variables.imminent_collision;
  pthread_mutex_unlock(&shared_variables.imminent_collision_mutex);
  if (collision)
  {
    ROS_WARN_STREAM_THROTTLE_NAMED(2, NODE_NAME, ros::this_node::getName() << " Close to a collision. "
                                                                              "Halting.");
    return 0;
  }
  return 1;
}

bool JogCalcs::verifyJacobianIsWellConditioned(const Eigen::MatrixXd& old_jacobian, const Eigen::VectorXd& delta_theta,
                                               const Eigen::MatrixXd& new_jacobian,
                                               trajectory_msgs::JointTrajectory& new_jt_traj)
{
  // Ramp velocity down linearly when the Jacobian condition is between singularity_threshold and
  // hard_stop_singurality_threshold
  double current_condition_number = checkConditionNumber( new_jacobian );
  if ((current_condition_number > parameters_.singularity_threshold) &&
      (current_condition_number < parameters_.hard_stop_singularity_threshold))
  {
    double velocity_scale = 1. -
                            (current_condition_number - parameters_.singularity_threshold) /
                                (parameters_.hard_stop_singularity_threshold - parameters_.singularity_threshold);
    for (size_t i = 0; i < jt_state_.velocity.size(); ++i)
    {
			if (parameters_.publish_joint_positions)
        new_jt_traj.points[0].positions[i] =
          new_jt_traj.points[0].positions[i] - velocity_scale * delta_theta[static_cast<long>(i)];
			if (parameters_.publish_joint_velocities)
        new_jt_traj.points[0].velocities[i] *= velocity_scale;
    }
  }

  // Very close to singularity, so halt.
  else
  {
    double old_condition_number = checkConditionNumber( old_jacobian );
    if ((current_condition_number > parameters_.singularity_threshold) &&
        (current_condition_number > old_condition_number))
    {
      if (current_condition_number > parameters_.hard_stop_singularity_threshold)
      {
        ROS_WARN_STREAM_THROTTLE_NAMED(1, NODE_NAME, ros::this_node::getName() << " Close to a "
                                                                                  "singularity ("
                                                                               << current_condition_number
                                                                               << "). Halting.");

        return 0;
      }
    }
  }

  return 1;
}

bool JogCalcs::checkIfJointsWithinBounds(trajectory_msgs::JointTrajectory& new_jt_traj)
{
  bool halting = false;
  for (auto joint : joint_model_group_->getJointModels())
  {
    if (!kinematic_state_->satisfiesVelocityBounds(joint))
    {
      ROS_WARN_STREAM_THROTTLE_NAMED(2, NODE_NAME, ros::this_node::getName() << " " << joint->getName() << " "
                                                                             << " close to a "
                                                                                " velocity limit. Enforcing limit.");
      kinematic_state_->enforceVelocityBounds(joint);
      for (std::size_t c = 0; c < new_jt_traj.joint_names.size(); ++c)
      {
        if (new_jt_traj.joint_names[c] == joint->getName()) {
          new_jt_traj.points[0].velocities[c] = kinematic_state_->getJointVelocities(joint)[0];
          break;
        }
      }

    }

    if (!kinematic_state_->satisfiesPositionBounds(joint, jog_arm::JogROSInterface::ros_parameters_.joint_limit_margin))
    {
      ROS_WARN_STREAM_THROTTLE_NAMED(2, NODE_NAME, ros::this_node::getName() << " " << joint->getName()
                                                                             << " close to a "
                                                                                " position limit. Halting.");
      halting = true;
    }
  }
  return !halting;
}

void JogCalcs::publishWarning(const bool active) const
{
  std_msgs::Bool status;
  status.data = static_cast<std_msgs::Bool::_data_type>(active);
  warning_pub_.publish(status);
}

// Avoid a singularity or other issue.
// Needs to be handled differently for position vs. velocity control
void JogCalcs::avoidIssue(trajectory_msgs::JointTrajectory& jt_traj)
{
  for (std::size_t i = 0; i < jt_state_.velocity.size(); ++i)
  {
    // For position-controlled robots, can reset the joints to a known, good state
    if(parameters_.publish_joint_positions)
      jt_traj.points[0].positions[i] = orig_jts_.position[i];

    // For velocity-controlled robots, stop
    if(parameters_.publish_joint_velocities)
      jt_traj.points[0].velocities[i] = 0;
  }
}

// Reset the data stored in filters so the trajectory won't jump when jogging is
// resumed.
void JogCalcs::resetVelocityFilters()
{
  for (std::size_t i = 0; i < jt_state_.name.size(); ++i)
    velocity_filters_[i].reset(0);  // Zero velocity
}

// Parse the incoming joint msg for the joints of our MoveGroup
bool JogCalcs::updateJoints()
{
  // Check if every joint was zero. Sometimes an issue.
  bool all_zeros = true;

  // Check that the msg contains enough joints
  if (incoming_jts_.name.size() < jt_state_.name.size())
    return 0;

  // Store joints in a member variable
  for (std::size_t m = 0; m < incoming_jts_.name.size(); ++m)
  {
    for (std::size_t c = 0; c < jt_state_.name.size(); ++c)
    {
      if (incoming_jts_.name[m] == jt_state_.name[c])
      {
        jt_state_.position[c] = incoming_jts_.position[m];
        // Make sure there was at least one nonzero value
        if (incoming_jts_.position[m] != 0.)
          all_zeros = false;
        goto NEXT_JOINT;
      }
    }
  NEXT_JOINT:;
  }

  return !all_zeros;
}

// Scale the incoming jog command
Eigen::VectorXd JogCalcs::scaleCommand(const geometry_msgs::TwistStamped& command) const
{
  Eigen::VectorXd result(6);

  result[0] = parameters_.linear_scale * command.twist.linear.x;
  result[1] = parameters_.linear_scale * command.twist.linear.y;
  result[2] = parameters_.linear_scale * command.twist.linear.z;
  result[3] = parameters_.rotational_scale * command.twist.angular.x;
  result[4] = parameters_.rotational_scale * command.twist.angular.y;
  result[5] = parameters_.rotational_scale * command.twist.angular.z;

  return result;
}

Eigen::VectorXd JogCalcs::scaleJointCommand(const jog_msgs::JogJoint& command) const
{
  Eigen::VectorXd result(jt_state_.name.size());

  for (std::size_t i = 0; i < jt_state_.name.size(); ++i)
  {
    result[i] = 0.0;
  }

  // Store joints in a member variable
  for (std::size_t m = 0; m < command.joint_names.size(); ++m)
  {
    for (std::size_t c = 0; c < jt_state_.name.size(); ++c)
    {
      if (command.joint_names[m] == jt_state_.name[c])
      {
        result[c] = command.deltas[m] * parameters_.joint_scale;
        goto NEXT_JOINT;
      }
    }
  NEXT_JOINT:;
  }

  return result;
}

// Calculate a pseudo-inverse.
Eigen::MatrixXd JogCalcs::pseudoInverse(const Eigen::MatrixXd& J) const
{
  return J.transpose() * (J * J.transpose()).inverse();
}

// Add the deltas to each joint
bool JogCalcs::addJointIncrements(sensor_msgs::JointState& output, const Eigen::VectorXd& increments) const
{
  for (std::size_t i = 0, size = static_cast<std::size_t>(increments.size()); i < size; ++i)
  {
    try
    {
      output.position[i] += increments[static_cast<long>(i)];
    }
    catch (const std::out_of_range& e)
    {
      ROS_ERROR_STREAM_NAMED(NODE_NAME, ros::this_node::getName() << " Lengths of output and "
                                                                     "increments do not match.");
      return 0;
    }
  }

  return 1;
}

// Calculate the condition number of the jacobian, to check for singularities
double JogCalcs::checkConditionNumber(const Eigen::MatrixXd& matrix) const
{
  return pseudoInverse(matrix).norm() * matrix.norm();
}

// Listen to cartesian delta commands.
// Store them in a shared variable.
void JogROSInterface::deltaCmdCB(const geometry_msgs::TwistStampedConstPtr& msg)
{
  pthread_mutex_lock(&shared_variables_.command_deltas_mutex);
  shared_variables_.command_deltas = *msg;

  // Input frame determined by YAML file:
  shared_variables_.command_deltas.header.frame_id = ros_parameters_.command_frame;

  // Check if input is all zeros. Flag it if so to skip calculations/publication
  pthread_mutex_lock(&shared_variables_.zero_trajectory_flag_mutex);
  shared_variables_.zero_trajectory_flag = shared_variables_.command_deltas.twist.linear.x == 0.0 &&
                                           shared_variables_.command_deltas.twist.linear.y == 0.0 &&
                                           shared_variables_.command_deltas.twist.linear.z == 0.0 &&
                                           shared_variables_.command_deltas.twist.angular.x == 0.0 &&
                                           shared_variables_.command_deltas.twist.angular.y == 0.0 &&
                                           shared_variables_.command_deltas.twist.angular.z == 0.0;
  pthread_mutex_unlock(&shared_variables_.zero_trajectory_flag_mutex);

  // unlock mutex locked before all zero check
  pthread_mutex_unlock(&shared_variables_.command_deltas_mutex);
}

// Listen to joint delta commands.
// Store them in a shared variable.
void JogROSInterface::deltaJointCmdCB(const jog_msgs::JogJointConstPtr& msg)
{
  pthread_mutex_lock(&shared_variables_.joint_command_deltas_mutex);
  shared_variables_.joint_command_deltas = *msg;
  // Input frame determined by YAML file
  shared_variables_.joint_command_deltas.header.frame_id = ros_parameters_.command_frame;

  // Check if joint inputs is all zeros. Flag it if so to skip calculations/publication
  bool all_zeros = true;
  for (double delta : shared_variables_.joint_command_deltas.deltas)
  {
    all_zeros &= (delta == 0.0);
  };
  pthread_mutex_lock(&shared_variables_.zero_joint_trajectory_flag_mutex);
  shared_variables_.zero_joint_trajectory_flag = all_zeros;
  pthread_mutex_unlock(&shared_variables_.zero_joint_trajectory_flag_mutex);

  pthread_mutex_unlock(&shared_variables_.joint_command_deltas_mutex);  // locked at beginning
}

// Listen to joint angles.
// Store them in a shared variable.
void JogROSInterface::jointsCB(const sensor_msgs::JointStateConstPtr& msg)
{
  pthread_mutex_lock(&shared_variables_.joints_mutex);
  shared_variables_.joints = *msg;
  pthread_mutex_unlock(&shared_variables_.joints_mutex);
}

// Read ROS parameters, typically from YAML file
int JogROSInterface::readParameters(ros::NodeHandle& n)
{
  std::size_t error = 0;

  // Specified in the launch file. All other parameters will be read
  // from this namespace.
  std::string parameter_ns;
  ros::param::get("~parameter_ns", parameter_ns);
  if (parameter_ns == "")
  {
    ROS_ERROR_STREAM_NAMED(NODE_NAME, "A namespace must be specified in the launch file, like:");
    ROS_ERROR_STREAM_NAMED(NODE_NAME, "<param name=\"parameter_ns\" type=\"string\" value=\"left_jog_arm_server\" />");
    return 1;
  }

  error += !rosparam_shortcuts::get("", n, parameter_ns + "/publish_period", ros_parameters_.publish_period);
  error += !rosparam_shortcuts::get("", n, parameter_ns + "/publish_delay", ros_parameters_.publish_delay);
  error += !rosparam_shortcuts::get("", n, parameter_ns + "/scale/linear", ros_parameters_.linear_scale);
  error += !rosparam_shortcuts::get("", n, parameter_ns + "/scale/rotational", ros_parameters_.rotational_scale);
  error += !rosparam_shortcuts::get("", n, parameter_ns + "/scale/joint", ros_parameters_.joint_scale);
  error +=
      !rosparam_shortcuts::get("", n, parameter_ns + "/low_pass_filter_coeff", ros_parameters_.low_pass_filter_coeff);
  error += !rosparam_shortcuts::get("", n, parameter_ns + "/joint_topic", ros_parameters_.joint_topic);
  error += !rosparam_shortcuts::get("", n, parameter_ns + "/command_in_topic", ros_parameters_.command_in_topic);
  error +=
      !rosparam_shortcuts::get("", n, parameter_ns + "/joint_command_in_topic", ros_parameters_.joint_command_in_topic);
  error += !rosparam_shortcuts::get("", n, parameter_ns + "/command_frame", ros_parameters_.command_frame);
  error += !rosparam_shortcuts::get("", n, parameter_ns + "/incoming_command_timeout",
                                    ros_parameters_.incoming_command_timeout);
  error += !rosparam_shortcuts::get("", n, parameter_ns + "/command_out_topic", ros_parameters_.command_out_topic);
  error +=
      !rosparam_shortcuts::get("", n, parameter_ns + "/singularity_threshold", ros_parameters_.singularity_threshold);
  error += !rosparam_shortcuts::get("", n, parameter_ns + "/hard_stop_singularity_threshold",
                                    ros_parameters_.hard_stop_singularity_threshold);
  error += !rosparam_shortcuts::get("", n, parameter_ns + "/move_group_name", ros_parameters_.move_group_name);
  error += !rosparam_shortcuts::get("", n, parameter_ns + "/planning_frame", ros_parameters_.planning_frame);
  error += !rosparam_shortcuts::get("", n, parameter_ns + "/gazebo", ros_parameters_.gazebo);
  error += !rosparam_shortcuts::get("", n, parameter_ns + "/collision_check", ros_parameters_.collision_check);
  error += !rosparam_shortcuts::get("", n, parameter_ns + "/warning_topic", ros_parameters_.warning_topic);
  error += !rosparam_shortcuts::get("", n, parameter_ns + "/joint_limit_margin", ros_parameters_.joint_limit_margin);
  error += !rosparam_shortcuts::get("", n, parameter_ns + "/publish_joint_positions", ros_parameters_.publish_joint_positions);
  error += !rosparam_shortcuts::get("", n, parameter_ns + "/publish_joint_velocities", ros_parameters_.publish_joint_velocities);

  rosparam_shortcuts::shutdownIfError(parameter_ns, error);

  // Input checking
  if (ros_parameters_.hard_stop_singularity_threshold < ros_parameters_.singularity_threshold)
  {
    ROS_WARN_NAMED(NODE_NAME, "Parameter 'hard_stop_singularity_threshold' "
                              "should be greater than 'singularity_threshold.'");
    return 1;
  }
  if ((ros_parameters_.hard_stop_singularity_threshold < 0.) || (ros_parameters_.singularity_threshold < 0.))
  {
    ROS_WARN_NAMED(NODE_NAME, "Parameters 'hard_stop_singularity_threshold' "
                              "and 'singularity_threshold' should be greater than zero.");
    return 1;
  }
  if (ros_parameters_.low_pass_filter_coeff < 0.)
  {
    ROS_WARN_NAMED(NODE_NAME, "Parameter 'low_pass_filter_coeff' should be greater than zero.");
    return 1;
  }
  if (ros_parameters_.joint_limit_margin > 0.)
  {
    ROS_WARN_NAMED(NODE_NAME, "Parameter 'joint_limit_margin' should be less than zero.");
    return 1;
  }
  if (!ros_parameters_.publish_joint_positions && !ros_parameters_.publish_joint_velocities)
  {
    ROS_WARN_NAMED(NODE_NAME, "Publishing is not enabled for joint positions nor joint velocities.");
    return 1;
  }

  return 0;
}
}  // namespace jog_arm<|MERGE_RESOLUTION|>--- conflicted
+++ resolved
@@ -102,7 +102,7 @@
   ros::topic::waitForMessage<geometry_msgs::TwistStamped>(ros_parameters_.command_in_topic);
 
   // Publish freshly-calculated joints to the robot
-  ros::Publisher joint_trajectory_pub = n.advertise<trajectory_msgs::JointTrajectory>(ros_parameters_.command_out_topic, 1);
+  ros::Publisher joint_trajectory_pub = n.advertise<std_msgs::String>(ros_parameters_.command_out_topic, 1);
 
   // Wait for jog filters to stabilize
   ros::Duration(10 * ros_parameters_.publish_period).sleep();
@@ -113,12 +113,13 @@
   {
     ros::spinOnce();
 
-    pthread_mutex_lock(&shared_variables_.new_traj_mutex);
+    // For the kinetic-urscript branch, need this special String datatype
+    pthread_mutex_lock(&shared_variables_.ur_string_mutex);
     pthread_mutex_lock(&shared_variables_.ok_to_publish_mutex);
-    trajectory_msgs::JointTrajectory new_traj = shared_variables_.new_traj;
     bool ok_to_publish = shared_variables_.ok_to_publish;
-    pthread_mutex_unlock(&shared_variables_.new_traj_mutex);
+    std_msgs::String ur_string = shared_variables_.ur_string;
 	  pthread_mutex_unlock(&shared_variables_.ok_to_publish_mutex);
+    pthread_mutex_unlock(&shared_variables_.ur_string_mutex);
 
     // Check for stale cmds
     if (ros::Time::now() - shared_variables_.new_traj.header.stamp < ros::Duration(ros_parameters_.incoming_command_timeout))
@@ -126,10 +127,7 @@
 	    // Publish the most recent trajectory, unless the jogging calculation thread
 	    // tells not to
 	    if ( ok_to_publish )
-	    {
-	      new_traj.header.stamp = ros::Time::now();
-	      joint_trajectory_pub.publish(new_traj);
-	    }
+	      joint_trajectory_pub.publish(ur_string);
     }
     else
     {
@@ -229,12 +227,6 @@
   // Publish collision status
   warning_pub_ = nh_.advertise<std_msgs::Bool>(parameters_.warning_topic, 1);
 
-<<<<<<< HEAD
-  // Publish freshly-calculated joints to the robot
-  joint_trajectory_pub_ = nh_.advertise<std_msgs::String>(parameters.command_out_topic, 1);
-
-=======
->>>>>>> a638d048
   // MoveIt Setup
   robot_model_loader::RobotModelLoader model_loader("robot_description");
   const robot_model::RobotModelPtr& kinematic_model = model_loader.getModel();
@@ -358,8 +350,6 @@
 			// If everything normal, share the new traj to be published
       if (!(zero_traj_flag && zero_joint_traj_flag))
       {
-<<<<<<< HEAD
-
         // Convert to a string msg type for UR robots
         sprintf(ur_char, "speedj([%1.5f, %1.5f, %1.5f, %1.5f, %1.5f, %1.5f], %f, %f)\n",
           new_traj_.points.at(0).velocities.at(0),
@@ -373,23 +363,16 @@
 
         ur_string.data = ur_char;
 
-        // If everything normal
-        if (!(zero_traj_flag && zero_joint_traj_flag)) {
-          joint_trajectory_pub_.publish(ur_string);
-        }
-        // Skip the jogging publication if all inputs are 0.
-        else if (!last_was_zero_traj) {
-          endOfJogCalcs();
-          joint_trajectory_pub_.publish(ur_string);
-        }
-=======
+        // For the kinetic-urstring branch, also update the ur_string shared variable
+        pthread_mutex_lock(&shared_variables.ur_string_mutex);
 				pthread_mutex_lock(&shared_variables.new_traj_mutex);
 				pthread_mutex_lock(&shared_variables.ok_to_publish_mutex);
         shared_variables.new_traj = new_traj_;
         shared_variables.ok_to_publish = true;
+        shared_variables.ur_string = ur_string;
 				pthread_mutex_unlock(&shared_variables.new_traj_mutex);
 				pthread_mutex_unlock(&shared_variables.ok_to_publish_mutex);
->>>>>>> a638d048
+        pthread_mutex_unlock(&shared_variables.ur_string_mutex);
       }
       // Skip the jogging publication if all inputs have been 0 for 2 cycles in a row.
       else if (!last_was_zero_traj)
