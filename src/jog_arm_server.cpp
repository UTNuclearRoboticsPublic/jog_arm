///////////////////////////////////////////////////////////////////////////////
//      Title     : jog_arm_server.cpp
//      Project   : jog_arm
//      Created   : 3/9/2017
//      Author    : Brian O'Neil, Andy Zelenak, Blake Anderson
//      Platforms : Ubuntu 64-bit
//      Copyright : Copyright© The University of Texas at Austin, 2014-2017. All rights reserved.
//                 
//          All files within this directory are subject to the following, unless an alternative
//          license is explicitly included within the text of each file.
//
//          This software and documentation constitute an unpublished work
//          and contain valuable trade secrets and proprietary information
//          belonging to the University. None of the foregoing material may be
//          copied or duplicated or disclosed without the express, written
//          permission of the University. THE UNIVERSITY EXPRESSLY DISCLAIMS ANY
//          AND ALL WARRANTIES CONCERNING THIS SOFTWARE AND DOCUMENTATION,
//          INCLUDING ANY WARRANTIES OF MERCHANTABILITY AND/OR FITNESS FOR A
//          PARTICULAR PURPOSE, AND WARRANTIES OF PERFORMANCE, AND ANY WARRANTY
//          THAT MIGHT OTHERWISE ARISE FROM COURSE OF DEALING OR USAGE OF TRADE.
//          NO WARRANTY IS EITHER EXPRESS OR IMPLIED WITH RESPECT TO THE USE OF
//          THE SOFTWARE OR DOCUMENTATION. Under no circumstances shall the
//          University be liable for incidental, special, indirect, direct or
//          consequential damages or loss of profits, interruption of business,
//          or related expenses which may arise from use of software or documentation,
//          including but not limited to those resulting from defects in software
//          and/or documentation, or loss or inaccuracy of data of any kind.
//
///////////////////////////////////////////////////////////////////////////////

#include <jog_arm_server.h>

/////////////////////////////////////////
// MAIN handles ROS subscriptions.
// A worker thread does the calculations.
/////////////////////////////////////////

// MAIN: create the worker thread and subscribe to jogging cmds and joint angles
int main(int argc, char **argv)
{
  ros::init(argc, argv, "jog_arm_server");
  ros::NodeHandle n;

  // Read ROS parameters, typically from YAML file
  jog_arm::readParams(n);

  // Crunch the numbers in this thread
  pthread_t joggingThread;
  int rc = pthread_create(&joggingThread, NULL, jog_arm::joggingPipeline, 0);

  // ROS subscriptions. Share the data with the worker thread
  ros::Subscriber cmd_sub = n.subscribe( jog_arm::cmd_in_topic, 1, jog_arm::delta_cmd_cb);
  ros::Subscriber joints_sub = n.subscribe( jog_arm::joint_topic, 1, jog_arm::joints_cb);

  // Publish freshly-calculated joints to the robot
  ros::Publisher joint_trajectory_pub = n.advertise<trajectory_msgs::JointTrajectory>(jog_arm::cmd_out_topic, 1);

  while( ros::ok() )
  {
    ros::spinOnce();
    ros::Duration(jog_arm::pub_period).sleep();

    // Send the newest target joints
    pthread_mutex_lock(&jog_arm::new_traj_mutex);
    if ( jog_arm::new_traj.joint_names.size()!= 0 )
<<<<<<< HEAD
      joint_trajectory_pub.publish( jog_arm::new_traj );
=======
    {
      if ( ros::Time::now()-jog_arm::new_traj.header.stamp < ros::Duration(0.05) )
      {
        joint_trajectory_pub.publish( jog_arm::new_traj );
      }
      else
      {
        ROS_WARN_STREAM("[jog_arm_server::main] Stale joint trajectory msg.");
        ROS_WARN_STREAM("[jog_arm_server::main] Did input from the controller get interrupted? Are calculations taking too long?");
      }
    }
>>>>>>> b03e2363
    pthread_mutex_unlock(&jog_arm::new_traj_mutex);
  }
  
  return 0;
}

namespace jog_arm {

// A separate thread for the heavy calculations.
void *joggingPipeline(void *threadid)
{
  jog_arm::JogArmServer ja(jog_arm::move_group_name);
}

JogArmServer::JogArmServer(std::string move_group_name) :
  arm_(move_group_name)
{
  /** MoveIt Setup **/
  robot_model_loader::RobotModelLoader model_loader("robot_description");
  robot_model::RobotModelPtr kinematic_model = model_loader.getModel();

  kinematic_state_ = std::shared_ptr<robot_state::RobotState>(new robot_state::RobotState(kinematic_model));
  kinematic_state_->setToDefaultValues();

  joint_model_group_ = kinematic_model->getJointModelGroup(move_group_name);

  const std::vector<std::string> &joint_names = joint_model_group_->getJointModelNames();
  std::vector<double> dummy_joint_values;
  kinematic_state_ -> copyJointGroupPositions(joint_model_group_, dummy_joint_values);

  // Low-pass filters for the joints
  for (int i=0; i<joint_names.size(); i++ )
    filters_.push_back( jog_arm::lpf( jog_arm::low_pass_filter_coeff ));

  // Wait for initial messages
  ROS_WARN_STREAM("[JogArmServer::JogArmServer] Waiting for first joint msg.");
  ros::topic::waitForMessage<sensor_msgs::JointState>(jog_arm::joint_topic);
  
  jt_state_.name = arm_.getJointNames();
  jt_state_.position.resize(jt_state_.name.size());
  jt_state_.velocity.resize(jt_state_.name.size());
  jt_state_.effort.resize(jt_state_.name.size());
  
  // Wait for the first jogging cmd.
  // Store it in a class member for further calcs.
  // Then free up the shared variable again.
  while ( cmd_deltas.header.stamp == ros::Time(0.)  )
  {
    ros::Duration(0.05).sleep();
    pthread_mutex_lock(&cmd_deltas_mutex);
    cmd_deltas_ = jog_arm::cmd_deltas;
    pthread_mutex_unlock(&cmd_deltas_mutex);
  }

  // Now do jogging calcs
  while ( ros::ok() )
  {
    // Pull data from the shared variables.
    pthread_mutex_lock(&cmd_deltas_mutex);
    cmd_deltas_ = jog_arm::cmd_deltas;
    pthread_mutex_unlock(&cmd_deltas_mutex);

    pthread_mutex_lock(&joints_mutex);
    incoming_jts_ = jog_arm::joints;
<<<<<<< HEAD
    pthread_mutex_unlock(&joints_mutex);  
=======
    pthread_mutex_unlock(&joints_mutex);
>>>>>>> b03e2363


    prev_time_ = ros::Time::now();

    updateJoints();
    jogCalcs(cmd_deltas_);

    ros::Duration(0.001).sleep();
  }
}

void JogArmServer::jogCalcs(const geometry_msgs::TwistStamped& cmd)
{
  // Convert the cmd to the MoveGroup planning frame.

  try {
    listener_.waitForTransform( cmd.header.frame_id, jog_arm::planning_frame, ros::Time::now(), ros::Duration(0.2) );
  } catch (tf::TransformException ex) {
    ROS_ERROR("JogArmServer::jogCalcs - Failed to transform command to planning frame.");
    return;
  }
  // To transform, these vectors need to be stamped. See answers.ros.org Q#199376 (Annoying! Maybe do a PR.)
  // Transform the linear component of the cmd message
  geometry_msgs::Vector3Stamped lin_vector;
  lin_vector.vector = cmd.twist.linear;
  lin_vector.header.frame_id = cmd.header.frame_id;
  listener_.transformVector(jog_arm::planning_frame, lin_vector, lin_vector);
  
  geometry_msgs::Vector3Stamped rot_vector;
  rot_vector.vector = cmd.twist.angular;
  rot_vector.header.frame_id = cmd.header.frame_id;
  listener_.transformVector(jog_arm::planning_frame, rot_vector, rot_vector);
  
  // Put these components back into a TwistStamped
  geometry_msgs::TwistStamped twist_cmd;
  twist_cmd.header.frame_id = jog_arm::planning_frame;
  twist_cmd.twist.linear = lin_vector.vector;
  twist_cmd.twist.angular = rot_vector.vector;
  
  // Apply scaling
  const Vector6d delta_x = scaleCommand(twist_cmd);

  kinematic_state_->setVariableValues(jt_state_);
  
  // Convert from cartesian commands to joint commands
  Eigen::MatrixXd jacobian = kinematic_state_->getJacobian(joint_model_group_);
  const Eigen::VectorXd delta_theta = pseudoInverse(jacobian)*delta_x;

  if (!addJointIncrements(jt_state_, delta_theta)) {
    return;
  }

  // Check the Jacobian with these new joints. Halt before approaching a singularity.
  kinematic_state_->setVariableValues(jt_state_);
  jacobian = kinematic_state_->getJacobian(joint_model_group_);

  // Include a velocity estimate to avoid stuttery motion
  delta_t_ = (ros::Time::now() - prev_time_).toSec();
  prev_time_ = ros::Time::now();
  Eigen::VectorXd joint_vel(delta_theta/delta_t_);
  // Low-pass filter
  for (int i=0; i<jt_state_.name.size(); i++)
    joint_vel[i] = filters_[i].filter(joint_vel[i]);
  updateJointVels(jt_state_, joint_vel);

  // Compose the outgoing msg
  trajectory_msgs::JointTrajectory new_jt_traj;
  new_jt_traj.header.frame_id = jog_arm::planning_frame;
  new_jt_traj.header.stamp = ros::Time::now();
  new_jt_traj.joint_names = jt_state_.name;
  trajectory_msgs::JointTrajectoryPoint point;
  point.velocities = jt_state_.velocity;
  new_jt_traj.points.push_back(point);

  // Verify that the future Jacobian is well-conditioned before moving.
  // Slow down if very close to a singularity.
  if (!checkConditionNumber(jacobian)) {
    ROS_ERROR("[JogArmServer::jogCalcs] The arm is close to a singularity.");

    for (int i=0; i<jt_state_.velocity.size(); i++)
      new_jt_traj.points[0].velocities[i] *= 0.1;
  }

  // Share with main to be published
  pthread_mutex_lock(&jog_arm::new_traj_mutex);
  jog_arm::new_traj = new_jt_traj;
  pthread_mutex_unlock(&jog_arm::new_traj_mutex);
}

bool JogArmServer::updateJointVels(sensor_msgs::JointState &output, const Eigen::VectorXd &joint_vels) const
{
  for (std::size_t i = 0, size = joint_vels.size(); i < size; ++i) {
    try {
      output.velocity[i] = joint_vels(i);
    } catch (std::out_of_range e) {
      ROS_ERROR("[JogArmServer::updateJointVels] Vector lengths do not match.");
      return false;
    }
  }

  return true;
}

// Parse the incoming joint msg for the joints of our MoveGroup
void JogArmServer::updateJoints()
{
  // Check that the msg contains enough joints
  if (incoming_jts_.name.size() < jt_state_.name.size()) {
    ROS_WARN("[JogArmServer::jointStateCB] The joint msg does not contain enough joints.");
    return;
  }

  // Store joints in a member variable
  for (int m=0; m<incoming_jts_.name.size(); m++)
  {
    for (int c=0; c<jt_state_.name.size(); c++)
    {
      if ( incoming_jts_.name[m] == jt_state_.name[c])
      {
        jt_state_.position[c] = incoming_jts_.position[m];
        goto NEXT_JOINT;
      }
    }
NEXT_JOINT:
    ;
  }
}

JogArmServer::Vector6d JogArmServer::scaleCommand(const geometry_msgs::TwistStamped &command) const
{
  Vector6d result;
  
  result(0) = jog_arm::linear_scale*command.twist.linear.x;
  result(1) = jog_arm::linear_scale*command.twist.linear.y;
  result(2) = jog_arm::linear_scale*command.twist.linear.z;
  result(3) = jog_arm::rot_scale*command.twist.angular.x;
  result(4) = jog_arm::rot_scale*command.twist.angular.y;
  result(5) = jog_arm::rot_scale*command.twist.angular.z;
  
  return result;
}

Eigen::MatrixXd JogArmServer::pseudoInverse(const Eigen::MatrixXd &J) const
{
  Eigen::MatrixXd transpose = J.transpose();
  return transpose*(J*transpose).inverse();
}

bool JogArmServer::addJointIncrements(sensor_msgs::JointState &output, const Eigen::VectorXd &increments) const
{
  for (std::size_t i = 0, size = increments.size(); i < size; ++i) {
    try {
      output.position[i] += increments(i);
    } catch (std::out_of_range e) {
      ROS_ERROR("JogArmServer::addJointIncrements - Lengths of output and increments do not match.");
      return false;
    }
  }
  
  return true;
}

bool JogArmServer::checkConditionNumber(const Eigen::MatrixXd &matrix) const
{
  // Get Eigenvalues
  Eigen::MatrixXd::EigenvaluesReturnType eigs = matrix.eigenvalues();
  Eigen::VectorXd eig_vector = eigs.cwiseAbs();
  
  // CN = max(eigs)/min(eigs)
  double min = eig_vector.minCoeff();
  double max = eig_vector.maxCoeff();
  
  double condition_number = max/min;
  
  return (condition_number <= jog_arm::singularity_threshold);
}

// Listen to cartesian delta commands.
// Store them in a shared variable.
void delta_cmd_cb(const geometry_msgs::TwistStampedConstPtr& msg)
{
  pthread_mutex_lock(&cmd_deltas_mutex);
  jog_arm::cmd_deltas = *msg;
  pthread_mutex_unlock(&cmd_deltas_mutex);
}

// Listen to joint angles.
// Store them in a shared variable.
void joints_cb(const sensor_msgs::JointStateConstPtr& msg)
{
  pthread_mutex_lock(&joints_mutex);
  jog_arm::joints = *msg;
  pthread_mutex_unlock(&joints_mutex);
}

// Read ROS parameters, typically from YAML file
void readParams(ros::NodeHandle& n)
{
  ROS_INFO_STREAM("---------------------------------------");
  ROS_INFO_STREAM("[jog_arm_server:readParams] Parameters:");
  ROS_INFO_STREAM("---------------------------------------");
  jog_arm::move_group_name = jog_arm::getStringParam("jog_arm_server/move_group_name", n);
  ROS_INFO_STREAM("move_group_name: " << jog_arm::move_group_name);
  jog_arm::linear_scale = jog_arm::getDoubleParam("jog_arm_server/scale/linear", n);
  ROS_INFO_STREAM("linear_scale: " << jog_arm::linear_scale);
  jog_arm::rot_scale = jog_arm::getDoubleParam("jog_arm_server/scale/rotational", n);
<<<<<<< HEAD
  jog_arm::low_pass_filter_coeff = jog_arm::getDoubleParam("jog_arm_server/low_pass_filter_coeff", n);
  jog_arm::joint_topic = jog_arm::getStringParam("jog_arm_server/joint_topic", n);
  jog_arm::cmd_in_topic = jog_arm::getStringParam("jog_arm_server/cmd_in_topic", n);
  jog_arm::cmd_out_topic = jog_arm::getStringParam("jog_arm_server/cmd_out_topic", n);
  jog_arm::singularity_threshold = jog_arm::getDoubleParam("jog_arm_server/singularity_threshold", n);
  jog_arm::planning_frame = jog_arm::getStringParam("jog_arm_server/planning_frame", n);
  jog_arm::pub_period = jog_arm::getDoubleParam("jog_arm_server/pub_period", n);
=======
  ROS_INFO_STREAM("rot_scale: " << jog_arm::rot_scale);
  jog_arm::low_pass_filter_coeff = jog_arm::getDoubleParam("jog_arm_server/low_pass_filter_coeff", n);
  ROS_INFO_STREAM("low_pass_filter_coeff: " << jog_arm::low_pass_filter_coeff);
  jog_arm::joint_topic = jog_arm::getStringParam("jog_arm_server/joint_topic", n);
  ROS_INFO_STREAM("joint_topic: " << jog_arm::joint_topic);
  jog_arm::cmd_in_topic = jog_arm::getStringParam("jog_arm_server/cmd_in_topic", n);
  ROS_INFO_STREAM("cmd_in_topic: " << jog_arm::cmd_in_topic);
  jog_arm::cmd_out_topic = jog_arm::getStringParam("jog_arm_server/cmd_out_topic", n);
  ROS_INFO_STREAM("cmd_out_topic: " << jog_arm::cmd_out_topic);
  jog_arm::singularity_threshold = jog_arm::getDoubleParam("jog_arm_server/singularity_threshold", n);
  ROS_INFO_STREAM("singularity_threshold: " << jog_arm::singularity_threshold);
  jog_arm::planning_frame = jog_arm::getStringParam("jog_arm_server/planning_frame", n);
  ROS_INFO_STREAM("planning_frame: " << jog_arm::planning_frame);
  jog_arm::pub_period = jog_arm::getDoubleParam("jog_arm_server/pub_period", n);
  ROS_INFO_STREAM("pub_period: " << jog_arm::pub_period);
  ROS_INFO_STREAM("---------------------------------------");
  ROS_INFO_STREAM("---------------------------------------");
>>>>>>> b03e2363
}

std::string getStringParam(std::string s, ros::NodeHandle& n)
{
  if( !n.getParam(s, s) )
    ROS_ERROR_STREAM("[JogArmServer::getStringParam] YAML config file does not contain parameter " << s);
  return s;
}

double getDoubleParam(std::string name, ros::NodeHandle& n)
{
  double value;
  if( !n.getParam(name, value) )
    ROS_ERROR_STREAM("[JogArmServer::getDoubleParam] YAML config file does not contain parameter " << name);
  return value;
}

} // namespace jog_arm<|MERGE_RESOLUTION|>--- conflicted
+++ resolved
@@ -63,9 +63,6 @@
     // Send the newest target joints
     pthread_mutex_lock(&jog_arm::new_traj_mutex);
     if ( jog_arm::new_traj.joint_names.size()!= 0 )
-<<<<<<< HEAD
-      joint_trajectory_pub.publish( jog_arm::new_traj );
-=======
     {
       if ( ros::Time::now()-jog_arm::new_traj.header.stamp < ros::Duration(0.05) )
       {
@@ -77,7 +74,6 @@
         ROS_WARN_STREAM("[jog_arm_server::main] Did input from the controller get interrupted? Are calculations taking too long?");
       }
     }
->>>>>>> b03e2363
     pthread_mutex_unlock(&jog_arm::new_traj_mutex);
   }
   
@@ -142,11 +138,7 @@
 
     pthread_mutex_lock(&joints_mutex);
     incoming_jts_ = jog_arm::joints;
-<<<<<<< HEAD
-    pthread_mutex_unlock(&joints_mutex);  
-=======
     pthread_mutex_unlock(&joints_mutex);
->>>>>>> b03e2363
 
 
     prev_time_ = ros::Time::now();
@@ -353,15 +345,6 @@
   jog_arm::linear_scale = jog_arm::getDoubleParam("jog_arm_server/scale/linear", n);
   ROS_INFO_STREAM("linear_scale: " << jog_arm::linear_scale);
   jog_arm::rot_scale = jog_arm::getDoubleParam("jog_arm_server/scale/rotational", n);
-<<<<<<< HEAD
-  jog_arm::low_pass_filter_coeff = jog_arm::getDoubleParam("jog_arm_server/low_pass_filter_coeff", n);
-  jog_arm::joint_topic = jog_arm::getStringParam("jog_arm_server/joint_topic", n);
-  jog_arm::cmd_in_topic = jog_arm::getStringParam("jog_arm_server/cmd_in_topic", n);
-  jog_arm::cmd_out_topic = jog_arm::getStringParam("jog_arm_server/cmd_out_topic", n);
-  jog_arm::singularity_threshold = jog_arm::getDoubleParam("jog_arm_server/singularity_threshold", n);
-  jog_arm::planning_frame = jog_arm::getStringParam("jog_arm_server/planning_frame", n);
-  jog_arm::pub_period = jog_arm::getDoubleParam("jog_arm_server/pub_period", n);
-=======
   ROS_INFO_STREAM("rot_scale: " << jog_arm::rot_scale);
   jog_arm::low_pass_filter_coeff = jog_arm::getDoubleParam("jog_arm_server/low_pass_filter_coeff", n);
   ROS_INFO_STREAM("low_pass_filter_coeff: " << jog_arm::low_pass_filter_coeff);
@@ -379,7 +362,6 @@
   ROS_INFO_STREAM("pub_period: " << jog_arm::pub_period);
   ROS_INFO_STREAM("---------------------------------------");
   ROS_INFO_STREAM("---------------------------------------");
->>>>>>> b03e2363
 }
 
 std::string getStringParam(std::string s, ros::NodeHandle& n)
