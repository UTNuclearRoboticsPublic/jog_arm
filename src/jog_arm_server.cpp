///////////////////////////////////////////////////////////////////////////////
//      Title     : jog_arm_server.cpp
//      Project   : jog_arm
//      Created   : 3/9/2017
//      Author    : Brian O'Neil, Andy Zelenak, Blake Anderson
//      Platforms : Ubuntu 64-bit
//      Copyright : Copyright© The University of Texas at Austin, 2014-2017. All rights reserved.
//                 
//          All files within this directory are subject to the following, unless an alternative
//          license is explicitly included within the text of each file.
//
//          This software and documentation constitute an unpublished work
//          and contain valuable trade secrets and proprietary information
//          belonging to the University. None of the foregoing material may be
//          copied or duplicated or disclosed without the express, written
//          permission of the University. THE UNIVERSITY EXPRESSLY DISCLAIMS ANY
//          AND ALL WARRANTIES CONCERNING THIS SOFTWARE AND DOCUMENTATION,
//          INCLUDING ANY WARRANTIES OF MERCHANTABILITY AND/OR FITNESS FOR A
//          PARTICULAR PURPOSE, AND WARRANTIES OF PERFORMANCE, AND ANY WARRANTY
//          THAT MIGHT OTHERWISE ARISE FROM COURSE OF DEALING OR USAGE OF TRADE.
//          NO WARRANTY IS EITHER EXPRESS OR IMPLIED WITH RESPECT TO THE USE OF
//          THE SOFTWARE OR DOCUMENTATION. Under no circumstances shall the
//          University be liable for incidental, special, indirect, direct or
//          consequential damages or loss of profits, interruption of business,
//          or related expenses which may arise from use of software or documentation,
//          including but not limited to those resulting from defects in software
//          and/or documentation, or loss or inaccuracy of data of any kind.
//
///////////////////////////////////////////////////////////////////////////////

#include <jog_arm_server.h>

/////////////////////////////////////////////////
// MAIN handles ROS subscriptions.
// A worker thread does the calculations.
// Another worker thread does collision checking.
/////////////////////////////////////////////////

// MAIN: create the worker thread and subscribe to jogging cmds and joint angles
int main(int argc, char **argv)
{
  ros::init(argc, argv, "jog_arm_server");
  ros::NodeHandle n;

  // Read ROS parameters, typically from YAML file
  if ( jog_arm::readParams(n) )
    return 1;

  // Crunch the numbers in this thread
  pthread_t joggingThread;
  int rc = pthread_create(&joggingThread, NULL, jog_arm::joggingPipeline, 0);

  // Check collisions in this thread
  pthread_t collisionThread;
  rc = pthread_create(&collisionThread, NULL, jog_arm::collisionCheck, 0);
  // Initialize to no collisions
  pthread_mutex_lock(&jog_arm::imminent_collision_mutex);
  jog_arm::imminent_collision = false;
  pthread_mutex_unlock(&jog_arm::imminent_collision_mutex);

  // ROS subscriptions. Share the data with the worker thread
  ros::Subscriber cmd_sub = n.subscribe( jog_arm::cmd_in_topic, 1, jog_arm::delta_cmd_cb);
  ros::Subscriber joints_sub = n.subscribe( jog_arm::joint_topic, 1, jog_arm::joints_cb);

  // Publish freshly-calculated joints to the robot
  ros::Publisher joint_trajectory_pub = n.advertise<std_msgs::String>(jog_arm::cmd_out_topic, 1);

  ros::topic::waitForMessage<sensor_msgs::JointState>(jog_arm::joint_topic);
  ros::topic::waitForMessage<geometry_msgs::TwistStamped>(jog_arm::cmd_in_topic);

  //Wait for jog filter to stablize
  ros::Duration(20*jog_arm::pub_period).sleep();

  ros::Rate main_rate(1./jog_arm::pub_period);

  std_msgs::String ur_string;
  char ur_char [400];

  while( ros::ok() )
  {
    ros::spinOnce();

    // Send the newest target joints
    pthread_mutex_lock(&jog_arm::new_traj_mutex);
    if ( jog_arm::new_traj.joint_names.size()!= 0 )
    {
      // Check for stale cmds
      if ( ros::Time::now()-jog_arm::new_traj.header.stamp < ros::Duration(jog_arm::incoming_cmd_timeout) )
      {
        if ( jog_arm::new_traj.points.size() > 0 )
        {
          // Convert to a string msg type for UR robots
          sprintf(ur_char, "speedj([%1.5f, %1.5f, %1.5f, %1.5f, %1.5f, %1.5f], %f, %f)\n", 
            jog_arm::new_traj.points.at(0).velocities.at(0), 
            jog_arm::new_traj.points.at(0).velocities.at(1),
            jog_arm::new_traj.points.at(0).velocities.at(2),
            jog_arm::new_traj.points.at(0).velocities.at(3),
            jog_arm::new_traj.points.at(0).velocities.at(4),
            jog_arm::new_traj.points.at(0).velocities.at(5),
            1.2, // max accel (rad/s^2)
            0.01); // min. time before function returns

          ur_string.data = ur_char;
          joint_trajectory_pub.publish( ur_string );
        }
        else  // Invalid inputs, no change to previous cmd
        {
          joint_trajectory_pub.publish( ur_string );
        }
      }
      else
      {
        ROS_WARN_STREAM_THROTTLE(2, "[jog_arm_server::main] Stale joint trajectory msg. Try a larger 'incoming_cmd_timeout' parameter.");
        ROS_WARN_STREAM_THROTTLE(2, "[jog_arm_server::main] Did input from the controller get interrupted? Are calculations taking too long?");
      }
    }
    pthread_mutex_unlock(&jog_arm::new_traj_mutex);

    main_rate.sleep();
  }
  
  return 0;
}

namespace jog_arm {

// A separate thread for the heavy jogging calculations.
void *joggingPipeline(void *threadid)
{
  jog_arm::JogCalcs ja(jog_arm::move_group_name);
}

// A separate thread for collision checking.
void *collisionCheck(void *threadid)
{
  jog_arm::CollisionCheck cc(jog_arm::move_group_name);
}

CollisionCheck::CollisionCheck(std::string move_group_name)
{
  robot_model_loader::RobotModelLoader robot_model_loader("robot_description");
  robot_model::RobotModelPtr kinematic_model = robot_model_loader.getModel();
  planning_scene::PlanningScene planning_scene(kinematic_model);
  collision_detection::CollisionRequest collision_request;
  collision_request.group_name = move_group_name;
  collision_detection::CollisionResult collision_result;
  robot_state::RobotState& current_state = planning_scene.getCurrentStateNonConst();
  moveit::planning_interface::PlanningSceneInterface planning_scene_interface;
  
  // Wait for initial joint message
  ROS_WARN_STREAM("[jog_arm_server CollisionCheck] Waiting for first joint msg.");
  ros::topic::waitForMessage<sensor_msgs::JointState>(jog_arm::joint_topic);
  ros::topic::waitForMessage<geometry_msgs::TwistStamped>(jog_arm::cmd_in_topic);

  pthread_mutex_lock(&joints_mutex);
  sensor_msgs::JointState jts = jog_arm::joints;
  pthread_mutex_unlock(&joints_mutex);

  ros::Rate collision_rate(100);

  /////////////////////////////////////////////////
  // Spin while checking collisions
  /////////////////////////////////////////////////
  while ( ros::ok() )
  {

    for (int i=0; i<jts.position.size(); i++)
      current_state.setJointPositions( jts.name[i], &jts.position[i] );

    //process collision objects in scene
    std::map<std::string, moveit_msgs::CollisionObject> c_objects_map = planning_scene_interface.getObjects();
    for(auto& kv : c_objects_map){
      planning_scene.processCollisionObjectMsg(kv.second);
    }

    collision_result.clear();
    planning_scene.checkCollision(collision_request, collision_result);

    // If collision, signal the jogging to stop
    if ( collision_result.collision )
    {
      pthread_mutex_lock(&jog_arm::imminent_collision_mutex);
      jog_arm::imminent_collision = true;
      pthread_mutex_unlock(&jog_arm::imminent_collision_mutex);
    }
    else
    {
      pthread_mutex_lock(&jog_arm::imminent_collision_mutex);
      jog_arm::imminent_collision = false;
      pthread_mutex_unlock(&jog_arm::imminent_collision_mutex);     
    }

    ros::spinOnce();
    collision_rate.sleep();
  }
}

JogCalcs::JogCalcs(std::string move_group_name) :
  arm_(move_group_name)
{
  /** MoveIt Setup **/
  robot_model_loader::RobotModelLoader model_loader("robot_description");
  robot_model::RobotModelPtr kinematic_model = model_loader.getModel();

  kinematic_state_ = std::shared_ptr<robot_state::RobotState>(new robot_state::RobotState(kinematic_model));
  kinematic_state_->setToDefaultValues();

  joint_model_group_ = kinematic_model->getJointModelGroup(move_group_name);

  const std::vector<std::string> &joint_names = joint_model_group_->getJointModelNames();
  std::vector<double> dummy_joint_values;
  kinematic_state_ -> copyJointGroupPositions(joint_model_group_, dummy_joint_values);

  // Low-pass filters for the joints
  for (int i=0; i<joint_names.size(); i++ )
    filters_.push_back( jog_arm::lpf( jog_arm::low_pass_filter_coeff ));

  ROS_WARN_STREAM("[jog_arm_server JogCalcs] Waiting for first joint msg.");
  ros::topic::waitForMessage<sensor_msgs::JointState>(jog_arm::joint_topic);
<<<<<<< HEAD
  ros::topic::waitForMessage<geometry_msgs::TwistStamped>(jog_arm::cmd_in_topic);

=======
  ROS_WARN_STREAM("[jog_arm_server JogCalcs] Received an initial joint msg.");
  
>>>>>>> 4625d2c2
  jt_state_.name = arm_.getJointNames();
  jt_state_.position.resize(jt_state_.name.size());
  jt_state_.velocity.resize(jt_state_.name.size());
  jt_state_.effort.resize(jt_state_.name.size());
  
  // Wait for the first jogging cmd.
  // Store it in a class member for further calcs.
  // Then free up the shared variable again.
  while ( cmd_deltas.header.stamp == ros::Time(0.)  )
  {
    ros::Duration(0.05).sleep();
    pthread_mutex_lock(&cmd_deltas_mutex);
    cmd_deltas_ = jog_arm::cmd_deltas;
    pthread_mutex_unlock(&cmd_deltas_mutex);
  }

  // Now do jogging calcs
  while ( ros::ok() )
  {
    // Pull data from the shared variables.
    pthread_mutex_lock(&cmd_deltas_mutex);
    cmd_deltas_ = jog_arm::cmd_deltas;
    pthread_mutex_unlock(&cmd_deltas_mutex);

    pthread_mutex_lock(&joints_mutex);
    incoming_jts_ = jog_arm::joints;
    pthread_mutex_unlock(&joints_mutex);


    prev_time_ = ros::Time::now();

    updateJoints();
    jogCalcs(cmd_deltas_);

    // Generally want to do these calcs very quickly. Add a small sleep to avoid 100% CPU usage, if unneeded.
    ros::Duration(0.001).sleep();
  }
}

void JogCalcs::jogCalcs(const geometry_msgs::TwistStamped& cmd)
{
  // Convert the cmd to the MoveGroup planning frame.
  try {
    listener_.waitForTransform( cmd.header.frame_id, jog_arm::planning_frame, ros::Time::now(), ros::Duration(0.2) );
  } catch (tf::TransformException ex) {
    ROS_ERROR_STREAM("[jog_arm_server jogCalcs: " << ex.what());
    return;
  }
  // To transform, these vectors need to be stamped. See answers.ros.org Q#199376 (Annoying! Maybe do a PR.)
  // Transform the linear component of the cmd message
  geometry_msgs::Vector3Stamped lin_vector;
  lin_vector.vector = cmd.twist.linear;
  lin_vector.header.frame_id = cmd.header.frame_id;
  try {
    listener_.transformVector(jog_arm::planning_frame, lin_vector, lin_vector);
  } catch (tf::TransformException ex) {
    ROS_ERROR_STREAM("[jog_arm_server jogCalcs: " << ex.what());
<<<<<<< HEAD
    return;
=======
    return;    
>>>>>>> 4625d2c2
  }
  
  geometry_msgs::Vector3Stamped rot_vector;
  rot_vector.vector = cmd.twist.angular;
  rot_vector.header.frame_id = cmd.header.frame_id;
  try {
    listener_.transformVector(jog_arm::planning_frame, rot_vector, rot_vector);
  } catch (tf::TransformException ex) {
    ROS_ERROR_STREAM("[jog_arm_server jogCalcs: " << ex.what());
<<<<<<< HEAD
    return;
=======
    return;    
>>>>>>> 4625d2c2
  }
  
  // Put these components back into a TwistStamped
  geometry_msgs::TwistStamped twist_cmd;
  twist_cmd.header.stamp = cmd.header.stamp;
  twist_cmd.header.frame_id = jog_arm::planning_frame;
  twist_cmd.twist.linear = lin_vector.vector;
  twist_cmd.twist.angular = rot_vector.vector;
  
  // Apply scaling
  const Vector6d delta_x = scaleCommand(twist_cmd);

  kinematic_state_->setVariableValues(jt_state_);
  orig_jts_ = jt_state_;
  
  // Convert from cartesian commands to joint commands
  Eigen::MatrixXd jacobian = kinematic_state_->getJacobian(joint_model_group_);
  const Eigen::VectorXd delta_theta = pseudoInverse(jacobian)*delta_x;

  if (!addJointIncrements(jt_state_, delta_theta))
    return;

  // Check the Jacobian with these new joints. Halt before approaching a singularity.
  kinematic_state_->setVariableValues(jt_state_);
  jacobian = kinematic_state_->getJacobian(joint_model_group_);

  // Include a velocity estimate to avoid stuttery motion
  delta_t_ = (ros::Time::now() - prev_time_).toSec();
  prev_time_ = ros::Time::now();
  Eigen::VectorXd joint_vel(delta_theta/delta_t_);

  // Low-pass filter
  for (int i=0; i<jt_state_.name.size(); i++)
  {
    joint_vel[i] = filters_[i].filter(joint_vel[i]);

    // Check for nan's
    if ( std::isnan(joint_vel[i]) )
      joint_vel[i] = 0.;
  }
  updateJointVels(jt_state_, joint_vel);

  // Compose the outgoing msg
  trajectory_msgs::JointTrajectory new_jt_traj;
  new_jt_traj.header.frame_id = jog_arm::planning_frame;
  new_jt_traj.header.stamp = twist_cmd.header.stamp;
  new_jt_traj.joint_names = jt_state_.name;
  trajectory_msgs::JointTrajectoryPoint point;
  point.positions = jt_state_.position;
  point.time_from_start = ros::Duration(jog_arm::pub_period);
  point.velocities = jt_state_.velocity;

<<<<<<< HEAD
  if (jog_arm::simu) {
    // Spam several redundant points into the trajectory. The first few may be skipped if the
    // time stamp is in the past when it reaches the client. Needed for gazebo simulation.
    for (int i=1; i<30; i++)
    {
      point.time_from_start = ros::Duration(i*jog_arm::pub_period);
      new_jt_traj.points.push_back(point);
    }
  } else {
=======
  // Spam several redundant points into the trajectory. The first few may be skipped if the
  // time stamp is in the past when it reaches the client.
  // Not necessary on UR hardware, but yes necessary for Gazebo simulation.
  for (int i=1; i<20; i++)
  {
    point.time_from_start = ros::Duration(i*jog_arm::pub_period);
>>>>>>> 4625d2c2
    new_jt_traj.points.push_back(point);
  }

  // Stop if imminent collision
  pthread_mutex_lock(&jog_arm::imminent_collision_mutex);
  bool collision = jog_arm::imminent_collision;
  pthread_mutex_unlock(&jog_arm::imminent_collision_mutex);
  if (collision)
  {
    ROS_ERROR_THROTTLE(2,"[jog_arm_server jogCalcs] Dangerously close to a collision. Halting.");
    for (int i=0; i<jt_state_.velocity.size(); i++)
    {
      new_jt_traj.points[0].positions[i] = orig_jts_.position[i];
      new_jt_traj.points[0].velocities[i] = 0.;
    }
  }

  // Verify that the future Jacobian is well-conditioned before moving.
  // Slow down if very close to a singularity.
  // Stop if extremely close.
  double currentCN = checkConditionNumber(jacobian);
  if ( currentCN > jog_arm::singularity_threshold && new_jt_traj.points.size() > 0 )
  {
    if ( currentCN > jog_arm::hard_stop_sing_thresh )
    {
<<<<<<< HEAD
      ROS_ERROR_THROTTLE(2,"[jog_arm_server jogCalcs] Dangerously close to a singularity (%f). Halting.", currentCN);
      for (int i=0; i<jt_state_.velocity.size(); i++)
=======
      ROS_ERROR_THROTTLE(2,"[jog_arm_server jogCalcs] Dangerously close to a singularity. Halting.");
      for (int i=0; i<new_jt_traj.points.at(0).positions.size(); i++)
>>>>>>> 4625d2c2
      {
        new_jt_traj.points.at(0).positions.at(i) = orig_jts_.position.at(i);
        new_jt_traj.points.at(0).velocities.at(i) = 0.;
      }
    }

    // Only somewhat close to singularity. Just slow down.
    else
    {
      ROS_ERROR_STREAM("[jog_arm_server jogCalcs] Close to a singularity. Slowing.");
      for (int i=0; i<new_jt_traj.points.at(0).positions.size(); i++)
      {
        new_jt_traj.points.at(0).positions.at(i) = new_jt_traj.points.at(0).positions.at(i) - 0.5*delta_theta[i];
        new_jt_traj.points.at(0).velocities.at(i) *= 0.5;
      }
    }
  }

  // Share with main to be published
  pthread_mutex_lock(&jog_arm::new_traj_mutex);
  jog_arm::new_traj = new_jt_traj;
  pthread_mutex_unlock(&jog_arm::new_traj_mutex);

}

bool JogCalcs::updateJointVels(sensor_msgs::JointState &output, const Eigen::VectorXd &joint_vels) const
{
  for (std::size_t i = 0, size = joint_vels.size(); i < size; ++i) {
    try {
      output.velocity[i] = joint_vels(i);
    } catch (std::out_of_range e) {
      ROS_ERROR("[JogCalcs::updateJointVels] Vector lengths do not match.");
      return false;
    }
  }

  return true;
}

// Parse the incoming joint msg for the joints of our MoveGroup
void JogCalcs::updateJoints()
{
  // Check that the msg contains enough joints
  if (incoming_jts_.name.size() < jt_state_.name.size()) {
    ROS_WARN("[JogCalcs::jointStateCB] The joint msg does not contain enough joints.");
    return;
  }

  // Store joints in a member variable
  for (int m=0; m<incoming_jts_.name.size(); m++)
  {
    for (int c=0; c<jt_state_.name.size(); c++)
    {
      if ( incoming_jts_.name[m] == jt_state_.name[c])
      {
        jt_state_.position[c] = incoming_jts_.position[m];
        goto NEXT_JOINT;
      }
    }
NEXT_JOINT:
    ;
  }
}

JogCalcs::Vector6d JogCalcs::scaleCommand(const geometry_msgs::TwistStamped &command) const
{
  Vector6d result;
  
  result(0) = jog_arm::linear_scale*command.twist.linear.x;
  result(1) = jog_arm::linear_scale*command.twist.linear.y;
  result(2) = jog_arm::linear_scale*command.twist.linear.z;
  result(3) = jog_arm::rot_scale*command.twist.angular.x;
  result(4) = jog_arm::rot_scale*command.twist.angular.y;
  result(5) = jog_arm::rot_scale*command.twist.angular.z;
  
  return result;
}

Eigen::MatrixXd JogCalcs::pseudoInverse(const Eigen::MatrixXd &J) const
{
  Eigen::MatrixXd transpose = J.transpose();
  return transpose*(J*transpose).inverse();
}

bool JogCalcs::addJointIncrements(sensor_msgs::JointState &output, const Eigen::VectorXd &increments) const
{
  for (std::size_t i = 0, size = increments.size(); i < size; ++i) {
    try {
      output.position[i] += increments(i);
    } catch (std::out_of_range e) {
      ROS_ERROR("JogCalcs::addJointIncrements - Lengths of output and increments do not match.");
      return false;
    }
  }
  
  return true;
}

double JogCalcs::checkConditionNumber(const Eigen::MatrixXd &matrix) const
{
  // Get Eigenvalues
  Eigen::MatrixXd::EigenvaluesReturnType eigs = matrix.eigenvalues();
  Eigen::VectorXd eig_vector = eigs.cwiseAbs();
  
  // CN = max(eigs)/min(eigs)
  double min = eig_vector.minCoeff();
  double max = eig_vector.maxCoeff();
  
  double condition_number = max/min;
  
  return condition_number;
}

// Listen to cartesian delta commands.
// Store them in a shared variable.
void delta_cmd_cb(const geometry_msgs::TwistStampedConstPtr& msg)
{
  pthread_mutex_lock(&cmd_deltas_mutex);
  jog_arm::cmd_deltas = *msg;
  // Input frame determined by YAML file:
  jog_arm::cmd_deltas.header.frame_id = jog_arm::cmd_frame;
  pthread_mutex_unlock(&cmd_deltas_mutex);
}

// Listen to joint angles.
// Store them in a shared variable.
void joints_cb(const sensor_msgs::JointStateConstPtr& msg)
{
  pthread_mutex_lock(&joints_mutex);
  jog_arm::joints = *msg;
  pthread_mutex_unlock(&joints_mutex);
}

// Read ROS parameters, typically from YAML file
int readParams(ros::NodeHandle& n)
{
  ROS_INFO_STREAM("---------------------------------------");
  ROS_INFO_STREAM("[jog_arm_server:readParams] Parameters:");
  ROS_INFO_STREAM("---------------------------------------");
  jog_arm::move_group_name = jog_arm::getStringParam("jog_arm_server/move_group_name", n);
  ROS_INFO_STREAM("move_group_name: " << jog_arm::move_group_name);
  jog_arm::linear_scale = jog_arm::getDoubleParam("jog_arm_server/scale/linear", n);
  ROS_INFO_STREAM("linear_scale: " << jog_arm::linear_scale);
  jog_arm::rot_scale = jog_arm::getDoubleParam("jog_arm_server/scale/rotational", n);
  ROS_INFO_STREAM("rot_scale: " << jog_arm::rot_scale);
  jog_arm::low_pass_filter_coeff = jog_arm::getDoubleParam("jog_arm_server/low_pass_filter_coeff", n);
  ROS_INFO_STREAM("low_pass_filter_coeff: " << jog_arm::low_pass_filter_coeff);
  jog_arm::joint_topic = jog_arm::getStringParam("jog_arm_server/joint_topic", n);
  ROS_INFO_STREAM("joint_topic: " << jog_arm::joint_topic);
  jog_arm::cmd_in_topic = jog_arm::getStringParam("jog_arm_server/cmd_in_topic", n);
  ROS_INFO_STREAM("cmd_in_topic: " << jog_arm::cmd_in_topic);
  jog_arm::cmd_frame = jog_arm::getStringParam("jog_arm_server/cmd_frame", n);
  ROS_INFO_STREAM("cmd_frame: " << jog_arm::cmd_frame);
  jog_arm::incoming_cmd_timeout = jog_arm::getDoubleParam("jog_arm_server/incoming_cmd_timeout", n);
  ROS_INFO_STREAM("incoming_cmd_timeout: " << jog_arm::incoming_cmd_timeout);
  jog_arm::cmd_out_topic = jog_arm::getStringParam("jog_arm_server/cmd_out_topic", n);
  ROS_INFO_STREAM("cmd_out_topic: " << jog_arm::cmd_out_topic);
  jog_arm::singularity_threshold = jog_arm::getDoubleParam("jog_arm_server/singularity_threshold", n);
  ROS_INFO_STREAM("singularity_threshold: " << jog_arm::singularity_threshold);
  jog_arm::hard_stop_sing_thresh = jog_arm::getDoubleParam("jog_arm_server/hard_stop_singularity_threshold", n);
  ROS_INFO_STREAM("hard_stop_singularity_threshold: " << jog_arm::hard_stop_sing_thresh);
  jog_arm::planning_frame = jog_arm::getStringParam("jog_arm_server/planning_frame", n);
  ROS_INFO_STREAM("planning_frame: " << jog_arm::planning_frame);
  jog_arm::pub_period = jog_arm::getDoubleParam("jog_arm_server/pub_period", n);
  ROS_INFO_STREAM("pub_period: " << jog_arm::pub_period);
  jog_arm::simu = jog_arm::getBoolParam("jog_arm_server/simu", n);
  ROS_INFO_STREAM("simu: " << jog_arm::simu);
  ROS_INFO_STREAM("---------------------------------------");
  ROS_INFO_STREAM("---------------------------------------");

  // Input checking
  if ( jog_arm::hard_stop_sing_thresh < jog_arm::singularity_threshold )
  {
    ROS_WARN("[jog_arm_server::readParams] Parameter 'hard_stop_sing_thresh' should be greater than 'singularity_threshold.'");
    return 1;
  }
  if ( (jog_arm::hard_stop_sing_thresh < 0.) || (jog_arm::singularity_threshold < 0.) )
  {
    ROS_WARN("[jog_arm_server::readParams] Parameters 'hard_stop_sing_thresh' and 'singularity_threshold' should be greater than zero.");
    return 1;
  }

  return 0;
}

std::string getStringParam(std::string s, ros::NodeHandle& n)
{
  if( !n.getParam(s, s) )
    ROS_ERROR_STREAM("[JogCalcs::getStringParam] YAML config file does not contain parameter " << s);
  return s;
}

double getDoubleParam(std::string name, ros::NodeHandle& n)
{
  double value;
  if( !n.getParam(name, value) )
    ROS_ERROR_STREAM("[JogCalcs::getDoubleParam] YAML config file does not contain parameter " << name);
  return value;
}

bool getBoolParam(std::string name, ros::NodeHandle& n)
{
  bool value;
  if( !n.getParam(name, value) )
    ROS_ERROR_STREAM("[JogCalcs::getBoolParam] YAML config file does not contain parameter " << name);
  return value;
}

} // namespace jog_arm<|MERGE_RESOLUTION|>--- conflicted
+++ resolved
@@ -217,13 +217,8 @@
 
   ROS_WARN_STREAM("[jog_arm_server JogCalcs] Waiting for first joint msg.");
   ros::topic::waitForMessage<sensor_msgs::JointState>(jog_arm::joint_topic);
-<<<<<<< HEAD
   ros::topic::waitForMessage<geometry_msgs::TwistStamped>(jog_arm::cmd_in_topic);
 
-=======
-  ROS_WARN_STREAM("[jog_arm_server JogCalcs] Received an initial joint msg.");
-  
->>>>>>> 4625d2c2
   jt_state_.name = arm_.getJointNames();
   jt_state_.position.resize(jt_state_.name.size());
   jt_state_.velocity.resize(jt_state_.name.size());
@@ -281,11 +276,7 @@
     listener_.transformVector(jog_arm::planning_frame, lin_vector, lin_vector);
   } catch (tf::TransformException ex) {
     ROS_ERROR_STREAM("[jog_arm_server jogCalcs: " << ex.what());
-<<<<<<< HEAD
     return;
-=======
-    return;    
->>>>>>> 4625d2c2
   }
   
   geometry_msgs::Vector3Stamped rot_vector;
@@ -295,11 +286,7 @@
     listener_.transformVector(jog_arm::planning_frame, rot_vector, rot_vector);
   } catch (tf::TransformException ex) {
     ROS_ERROR_STREAM("[jog_arm_server jogCalcs: " << ex.what());
-<<<<<<< HEAD
     return;
-=======
-    return;    
->>>>>>> 4625d2c2
   }
   
   // Put these components back into a TwistStamped
@@ -352,7 +339,6 @@
   point.time_from_start = ros::Duration(jog_arm::pub_period);
   point.velocities = jt_state_.velocity;
 
-<<<<<<< HEAD
   if (jog_arm::simu) {
     // Spam several redundant points into the trajectory. The first few may be skipped if the
     // time stamp is in the past when it reaches the client. Needed for gazebo simulation.
@@ -362,14 +348,6 @@
       new_jt_traj.points.push_back(point);
     }
   } else {
-=======
-  // Spam several redundant points into the trajectory. The first few may be skipped if the
-  // time stamp is in the past when it reaches the client.
-  // Not necessary on UR hardware, but yes necessary for Gazebo simulation.
-  for (int i=1; i<20; i++)
-  {
-    point.time_from_start = ros::Duration(i*jog_arm::pub_period);
->>>>>>> 4625d2c2
     new_jt_traj.points.push_back(point);
   }
 
@@ -395,13 +373,8 @@
   {
     if ( currentCN > jog_arm::hard_stop_sing_thresh )
     {
-<<<<<<< HEAD
       ROS_ERROR_THROTTLE(2,"[jog_arm_server jogCalcs] Dangerously close to a singularity (%f). Halting.", currentCN);
       for (int i=0; i<jt_state_.velocity.size(); i++)
-=======
-      ROS_ERROR_THROTTLE(2,"[jog_arm_server jogCalcs] Dangerously close to a singularity. Halting.");
-      for (int i=0; i<new_jt_traj.points.at(0).positions.size(); i++)
->>>>>>> 4625d2c2
       {
         new_jt_traj.points.at(0).positions.at(i) = orig_jts_.position.at(i);
         new_jt_traj.points.at(0).velocities.at(i) = 0.;
