--- conflicted
+++ resolved
@@ -108,10 +108,7 @@
 
 CollisionCheck::CollisionCheck(std::string move_group_name)
 {
-<<<<<<< HEAD
   moveit::planning_interface::MoveGroupInterface* move_group_ptr = new moveit::planning_interface::MoveGroupInterface(move_group_name);
-=======
->>>>>>> 3c22ed06
   robot_model_loader::RobotModelLoader robot_model_loader("robot_description");
   robot_model::RobotModelPtr kinematic_model = robot_model_loader.getModel();
   planning_scene::PlanningScene planning_scene(kinematic_model);
@@ -177,7 +174,7 @@
   robot_model_loader::RobotModelLoader model_loader("robot_description");
   robot_model::RobotModelPtr kinematic_model = model_loader.getModel();
 
-  kinematic_state_ = std::shared_ptr<robot_state::RobotState>(new robot_state::RobotState(kinematic_model));
+  kinematic_state_ = boost::shared_ptr<robot_state::RobotState>(new robot_state::RobotState(kinematic_model));
   kinematic_state_->setToDefaultValues();
 
   joint_model_group_ = kinematic_model->getJointModelGroup(move_group_name);
@@ -251,7 +248,7 @@
     listener_.transformVector(jog_arm::planning_frame, lin_vector, lin_vector);
   } catch (tf::TransformException ex) {
     ROS_ERROR_STREAM("[jog_arm_server jogCalcs 249: " << ex.what());
-    return;    
+    return;
   }
   
   geometry_msgs::Vector3Stamped rot_vector;
@@ -261,7 +258,7 @@
     listener_.transformVector(jog_arm::planning_frame, rot_vector, rot_vector);
   } catch (tf::TransformException ex) {
     ROS_ERROR_STREAM("[jog_arm_server jogCalcs 259: " << ex.what());
-    return;    
+    return;
   }
   
   // Put these components back into a TwistStamped
