--- conflicted
+++ resolved
@@ -68,6 +68,8 @@
 JogArmServer::JogArmServer(std::string move_group_name) :
   arm_(move_group_name)
 {
+  // Publish freshly-calculated joints to the robot
+  joint_trajectory_pub_ = nh_.advertise<trajectory_msgs::JointTrajectory>("ur_driver/joint_speed", 1);
 
   /** MoveIt Setup **/
   robot_model_loader::RobotModelLoader model_loader("robot_description");
@@ -87,10 +89,10 @@
   // Wait for initial messages
   ros::topic::waitForMessage<sensor_msgs::JointState>(jog_arm::joint_topic);
   
-  current_joints_.name = arm_.getJointNames();
-  current_joints_.position.resize(current_joints_.name.size());
-  current_joints_.velocity.resize(current_joints_.name.size());
-  current_joints_.effort.resize(current_joints_.name.size());
+  jt_state_.name = arm_.getJointNames();
+  jt_state_.position.resize(jt_state_.name.size());
+  jt_state_.velocity.resize(jt_state_.name.size());
+  jt_state_.effort.resize(jt_state_.name.size());
   
   // Wait for the first jogging cmd.
   // Store it in a class member for further calcs.
@@ -111,14 +113,12 @@
     pthread_mutex_unlock(&cmd_deltas_mutex);
 
     pthread_mutex_lock(&joints_mutex);
-    joints_ = jog_arm::joints;
+    incoming_jts_ = jog_arm::joints;
     pthread_mutex_unlock(&joints_mutex);  
 
 
-<<<<<<< HEAD
-=======
     prev_time_ = ros::Time::now();
->>>>>>> dd64848a
+
     updateJoints();
     jogCalcs(cmd_deltas_);
 
@@ -157,20 +157,18 @@
   // Apply scaling
   const Vector6d delta_x = scaleCommand(twist_cmd);
 
-  kinematic_state_->setVariableValues(current_joints_);
+  kinematic_state_->setVariableValues(jt_state_);
   
   // Convert from cartesian commands to joint commands
   Eigen::MatrixXd jacobian = kinematic_state_->getJacobian(joint_model_group_);
   const Eigen::VectorXd delta_theta = pseudoInverse(jacobian)*delta_x;
 
-  // Add joint increments to current joints
-  sensor_msgs::JointState new_theta = current_joints_;
-  if (!addJointIncrements(new_theta, delta_theta)) {
+  if (!addJointIncrements(jt_state_, delta_theta)) {
     return;
   }
 
   // Check the Jacobian with these new joints. Halt before approaching a singularity.
-  kinematic_state_->setVariableValues(new_theta);
+  kinematic_state_->setVariableValues(jt_state_);
   jacobian = kinematic_state_->getJacobian(joint_model_group_);
 
   // Verify that the future Jacobian is well-conditioned before moving
@@ -178,34 +176,37 @@
     ROS_ERROR("[JogArmServer::jogCalcs] The arm is close to a singularity.");
     return;
   }
-  
+
   // Include a velocity estimate to avoid stuttery motion
   delta_t_ = (ros::Time::now() - prev_time_).toSec();
   prev_time_ = ros::Time::now();
   const Eigen::VectorXd joint_vel(delta_theta/delta_t_);
-  updateJointVels(new_theta, joint_vel);
-
-  // Set planning goal
-  if (!arm_.setJointValueTarget(new_theta)) {
-    ROS_ERROR("JogArmServer::jogCalcs - Failed to set joint target.");
-    return;
-  }
-
-  if (!arm_.move()) {
-   ROS_ERROR("JogArmServer::jogCalcs - Jogging movement failed.");
-   return;
-  }
-}
-
-<<<<<<< HEAD
-=======
+  ROS_WARN_STREAM(joint_vel);
+  updateJointVels(jt_state_, joint_vel);
+
+  // Compose the outgoing msg
+  trajectory_msgs::JointTrajectory new_jt_traj;
+  new_jt_traj.header.frame_id = jog_arm::moveit_planning_frame;
+  new_jt_traj.header.stamp = ros::Time::now();
+  new_jt_traj.joint_names = jt_state_.name;
+  trajectory_msgs::JointTrajectoryPoint point;
+  point.positions = jt_state_.position;
+  point.velocities = jt_state_.velocity;
+  new_jt_traj.points.push_back(point);
+
+  // Send the target joints
+  // Publish on /ur_driver/joint_speed
+  // TODO: parameterize the published topic name
+  joint_trajectory_pub_.publish(new_jt_traj);
+}
+
 bool JogArmServer::updateJointVels(sensor_msgs::JointState &output, const Eigen::VectorXd &joint_vels) const
 {
   for (std::size_t i = 0, size = joint_vels.size(); i < size; ++i) {
     try {
-      output.velocity[i] += joint_vels(i);
+      output.velocity[i] = joint_vels(i);
     } catch (std::out_of_range e) {
-      ROS_ERROR("[JogArmServer::updateJointVels] Lengths of output and increments do not match.");
+      ROS_ERROR("[JogArmServer::updateJointVels] Vector lengths do not match.");
       return false;
     }
   }
@@ -213,23 +214,23 @@
   return true;
 }
 
->>>>>>> dd64848a
+// Parse the incoming joint msg for the joints of our MoveGroup
 void JogArmServer::updateJoints()
 {
   // Check that the msg contains enough joints
-  if (joints_.name.size() < current_joints_.name.size()) {
+  if (incoming_jts_.name.size() < jt_state_.name.size()) {
     ROS_WARN("[JogArmServer::jointStateCB] The joint msg does not contain enough joints.");
     return;
   }
 
   // Store joints in a member variable
-  for (int m=0; m<joints_.name.size(); m++)
+  for (int m=0; m<incoming_jts_.name.size(); m++)
   {
-    for (int c=0; c<current_joints_.name.size(); c++)
+    for (int c=0; c<jt_state_.name.size(); c++)
     {
-      if ( joints_.name[m] == current_joints_.name[c])
+      if ( incoming_jts_.name[m] == jt_state_.name[c])
       {
-        current_joints_.position[c] = joints_.position[m];
+        jt_state_.position[c] = incoming_jts_.position[m];
         goto NEXT_JOINT;
       }
     }
